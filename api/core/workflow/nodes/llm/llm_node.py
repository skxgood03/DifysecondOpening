import json
from collections.abc import Generator, Mapping, Sequence
from copy import deepcopy
from typing import TYPE_CHECKING, Any, Optional, cast

from pydantic import BaseModel

from core.app.entities.app_invoke_entities import ModelConfigWithCredentialsEntity
from core.entities.model_entities import ModelStatus
from core.entities.provider_entities import QuotaUnit
from core.errors.error import ModelCurrentlyNotSupportError, ProviderTokenNotInitError, QuotaExceededError
from core.memory.token_buffer_memory import TokenBufferMemory
from core.model_manager import ModelInstance, ModelManager
from core.model_runtime.entities.llm_entities import LLMResult, LLMUsage
from core.model_runtime.entities.message_entities import (
    ImagePromptMessageContent,
    PromptMessage,
    PromptMessageContentType,
)
from core.model_runtime.entities.model_entities import ModelType
from core.model_runtime.model_providers.__base.large_language_model import LargeLanguageModel
from core.model_runtime.utils.encoders import jsonable_encoder
from core.prompt.advanced_prompt_transform import AdvancedPromptTransform
from core.prompt.entities.advanced_prompt_entities import CompletionModelPromptTemplate, MemoryConfig
from core.prompt.utils.prompt_message_util import PromptMessageUtil
from core.workflow.entities.node_entities import NodeRunMetadataKey, NodeRunResult, NodeType
from core.workflow.entities.variable_pool import VariablePool
<<<<<<< HEAD
from core.workflow.enums import SystemVariable
from core.workflow.graph_engine.entities.event import InNodeEvent
=======
from core.workflow.enums import SystemVariableKey
>>>>>>> 715eb8fa
from core.workflow.nodes.base_node import BaseNode
from core.workflow.nodes.event import RunCompletedEvent, RunEvent, RunRetrieverResourceEvent, RunStreamChunkEvent
from core.workflow.nodes.llm.entities import (
    LLMNodeChatModelMessage,
    LLMNodeCompletionModelPromptTemplate,
    LLMNodeData,
    ModelConfig,
)
from core.workflow.utils.variable_template_parser import VariableTemplateParser
from extensions.ext_database import db
from models.model import Conversation
from models.provider import Provider, ProviderType
from models.workflow import WorkflowNodeExecutionStatus

if TYPE_CHECKING:
    from core.file.file_obj import FileVar



class ModelInvokeCompleted(BaseModel):
    """
    Model invoke completed
    """
    text: str
    usage: LLMUsage


class LLMNode(BaseNode):
    _node_data_cls = LLMNodeData
    _node_type = NodeType.LLM

    def _run(self) -> Generator[RunEvent | InNodeEvent, None, None]:
        """
        Run node
        :return:
        """
        node_data = cast(LLMNodeData, deepcopy(self.node_data))
        variable_pool = self.graph_runtime_state.variable_pool

        node_inputs = None
        process_data = None

        try:
            # init messages template
            node_data.prompt_template = self._transform_chat_messages(node_data.prompt_template)

            # fetch variables and fetch values from variable pool
            inputs = self._fetch_inputs(node_data, variable_pool)

            # fetch jinja2 inputs
            jinja_inputs = self._fetch_jinja_inputs(node_data, variable_pool)

            # merge inputs
            inputs.update(jinja_inputs)

            node_inputs = {}

            # fetch files
            files = self._fetch_files(node_data, variable_pool)

            if files:
                node_inputs['#files#'] = [file.to_dict() for file in files]

            # fetch context value
            generator = self._fetch_context(node_data, variable_pool)
            context = None
            for event in generator:
                if isinstance(event, RunRetrieverResourceEvent):
                    context = event.context
                    yield event

            if context:
                node_inputs['#context#'] = context  # type: ignore

            # fetch model config
            model_instance, model_config = self._fetch_model_config(node_data.model)

            # fetch memory
            memory = self._fetch_memory(node_data.memory, variable_pool, model_instance)

            # fetch prompt messages
            prompt_messages, stop = self._fetch_prompt_messages(
                node_data=node_data,
                query=variable_pool.get_any(['sys', SystemVariableKey.QUERY.value])
                if node_data.memory else None,
                query_prompt_template=node_data.memory.query_prompt_template if node_data.memory else None,
                inputs=inputs,
                files=files,
                context=context,
                memory=memory,
                model_config=model_config
            )

            process_data = {
                'model_mode': model_config.mode,
                'prompts': PromptMessageUtil.prompt_messages_to_prompt_for_saving(
                    model_mode=model_config.mode,
                    prompt_messages=prompt_messages
                )
            }

            # handle invoke result
            generator = self._invoke_llm(
                node_data_model=node_data.model,
                model_instance=model_instance,
                prompt_messages=prompt_messages,
                stop=stop
            )

            result_text = ''
            usage = LLMUsage.empty_usage()
            for event in generator:
                if isinstance(event, RunStreamChunkEvent):
                    yield event
                elif isinstance(event, ModelInvokeCompleted):
                    result_text = event.text
                    usage = event.usage
                    break
        except Exception as e:
            yield RunCompletedEvent(
                run_result=NodeRunResult(
                    status=WorkflowNodeExecutionStatus.FAILED,
                    error=str(e),
                    inputs=node_inputs,
                    process_data=process_data
                )
            )
            return

        outputs = {
            'text': result_text,
            'usage': jsonable_encoder(usage)
        }

        yield RunCompletedEvent(
            run_result=NodeRunResult(
                status=WorkflowNodeExecutionStatus.SUCCEEDED,
                inputs=node_inputs,
                process_data=process_data,
                outputs=outputs,
                metadata={
                    NodeRunMetadataKey.TOTAL_TOKENS: usage.total_tokens,
                    NodeRunMetadataKey.TOTAL_PRICE: usage.total_price,
                    NodeRunMetadataKey.CURRENCY: usage.currency
                },
                llm_usage=usage
            )
        )

    def _invoke_llm(self, node_data_model: ModelConfig,
                    model_instance: ModelInstance,
                    prompt_messages: list[PromptMessage],
                    stop: Optional[list[str]] = None) \
            -> Generator[RunEvent | ModelInvokeCompleted, None, None]:
        """
        Invoke large language model
        :param node_data_model: node data model
        :param model_instance: model instance
        :param prompt_messages: prompt messages
        :param stop: stop
        :return:
        """
        db.session.close()

        invoke_result = model_instance.invoke_llm(
            prompt_messages=prompt_messages,
            model_parameters=node_data_model.completion_params,
            stop=stop,
            stream=True,
            user=self.user_id,
        )

        # handle invoke result
        generator = self._handle_invoke_result(
            invoke_result=invoke_result
        )

        usage = LLMUsage.empty_usage()
        for event in generator:
            yield event
            if isinstance(event, ModelInvokeCompleted):
                usage = event.usage

        # deduct quota
        self.deduct_llm_quota(tenant_id=self.tenant_id, model_instance=model_instance, usage=usage)

    def _handle_invoke_result(self, invoke_result: LLMResult | Generator) \
            -> Generator[RunEvent | ModelInvokeCompleted, None, None]:
        """
        Handle invoke result
        :param invoke_result: invoke result
        :return:
        """
        if isinstance(invoke_result, LLMResult):
            return

        model = None
        prompt_messages: list[PromptMessage] = []
        full_text = ''
        usage = None
        for result in invoke_result:
            text = result.delta.message.content
            full_text += text

            yield RunStreamChunkEvent(
                chunk_content=text,
                from_variable_selector=[self.node_id, 'text']
            )

            if not model:
                model = result.model

            if not prompt_messages:
                prompt_messages = result.prompt_messages

            if not usage and result.delta.usage:
                usage = result.delta.usage

        if not usage:
            usage = LLMUsage.empty_usage()

        yield ModelInvokeCompleted(
            text=full_text,
            usage=usage
        )

    def _transform_chat_messages(self,
                                 messages: list[LLMNodeChatModelMessage] | LLMNodeCompletionModelPromptTemplate
                                 ) -> list[LLMNodeChatModelMessage] | LLMNodeCompletionModelPromptTemplate:
        """
        Transform chat messages

        :param messages: chat messages
        :return:
        """

        if isinstance(messages, LLMNodeCompletionModelPromptTemplate):
            if messages.edition_type == 'jinja2' and messages.jinja2_text:
                messages.text = messages.jinja2_text

            return messages

        for message in messages:
            if message.edition_type == 'jinja2' and message.jinja2_text:
                message.text = message.jinja2_text

        return messages

    def _fetch_jinja_inputs(self, node_data: LLMNodeData, variable_pool: VariablePool) -> dict[str, str]:
        """
        Fetch jinja inputs
        :param node_data: node data
        :param variable_pool: variable pool
        :return:
        """
        variables = {}

        if not node_data.prompt_config:
            return variables

        for variable_selector in node_data.prompt_config.jinja2_variables or []:
            variable = variable_selector.variable
            value = variable_pool.get_any(
                variable_selector.value_selector
            )

            def parse_dict(d: dict) -> str:
                """
                Parse dict into string
                """
                # check if it's a context structure
                if 'metadata' in d and '_source' in d['metadata'] and 'content' in d:
                    return d['content']

                # else, parse the dict
                try:
                    return json.dumps(d, ensure_ascii=False)
                except Exception:
                    return str(d)

            if isinstance(value, str):
                value = value
            elif isinstance(value, list):
                result = ''
                for item in value:
                    if isinstance(item, dict):
                        result += parse_dict(item)
                    elif isinstance(item, str):
                        result += item
                    elif isinstance(item, int | float):
                        result += str(item)
                    else:
                        result += str(item)
                    result += '\n'
                value = result.strip()
            elif isinstance(value, dict):
                value = parse_dict(value)
            elif isinstance(value, int | float):
                value = str(value)
            else:
                value = str(value)

            variables[variable] = value

        return variables

    def _fetch_inputs(self, node_data: LLMNodeData, variable_pool: VariablePool) -> dict[str, str]:
        """
        Fetch inputs
        :param node_data: node data
        :param variable_pool: variable pool
        :return:
        """
        inputs = {}
        prompt_template = node_data.prompt_template

        variable_selectors = []
        if isinstance(prompt_template, list):
            for prompt in prompt_template:
                variable_template_parser = VariableTemplateParser(template=prompt.text)
                variable_selectors.extend(variable_template_parser.extract_variable_selectors())
        elif isinstance(prompt_template, CompletionModelPromptTemplate):
            variable_template_parser = VariableTemplateParser(template=prompt_template.text)
            variable_selectors = variable_template_parser.extract_variable_selectors()

        for variable_selector in variable_selectors:
            variable_value = variable_pool.get_any(variable_selector.value_selector)
            if variable_value is None:
                raise ValueError(f'Variable {variable_selector.variable} not found')

            inputs[variable_selector.variable] = variable_value

        memory = node_data.memory
        if memory and memory.query_prompt_template:
            query_variable_selectors = (VariableTemplateParser(template=memory.query_prompt_template)
                                        .extract_variable_selectors())
            for variable_selector in query_variable_selectors:
                variable_value = variable_pool.get_any(variable_selector.value_selector)
                if variable_value is None:
                    raise ValueError(f'Variable {variable_selector.variable} not found')

                inputs[variable_selector.variable] = variable_value

        return inputs  # type: ignore

    def _fetch_files(self, node_data: LLMNodeData, variable_pool: VariablePool) -> list["FileVar"]:
        """
        Fetch files
        :param node_data: node data
        :param variable_pool: variable pool
        :return:
        """
        if not node_data.vision.enabled:
            return []

        files = variable_pool.get_any(['sys', SystemVariableKey.FILES.value])
        if not files:
            return []

        return files

    def _fetch_context(self, node_data: LLMNodeData, variable_pool: VariablePool) -> Generator[RunEvent, None, None]:
        """
        Fetch context
        :param node_data: node data
        :param variable_pool: variable pool
        :return:
        """
        if not node_data.context.enabled:
            return

        if not node_data.context.variable_selector:
            return

        context_value = variable_pool.get_any(node_data.context.variable_selector)
        if context_value:
            if isinstance(context_value, str):
                yield RunRetrieverResourceEvent(
                    retriever_resources=[],
                    context=context_value
                )
            elif isinstance(context_value, list):
                context_str = ''
                original_retriever_resource = []
                for item in context_value:
                    if isinstance(item, str):
                        context_str += item + '\n'
                    else:
                        if 'content' not in item:
                            raise ValueError(f'Invalid context structure: {item}')

                        context_str += item['content'] + '\n'

                        retriever_resource = self._convert_to_original_retriever_resource(item)
                        if retriever_resource:
                            original_retriever_resource.append(retriever_resource)

                yield RunRetrieverResourceEvent(
                    retriever_resources=original_retriever_resource,
                    context=context_str.strip()
                )

    def _convert_to_original_retriever_resource(self, context_dict: dict) -> Optional[dict]:
        """
        Convert to original retriever resource, temp.
        :param context_dict: context dict
        :return:
        """
        if ('metadata' in context_dict and '_source' in context_dict['metadata']
                and context_dict['metadata']['_source'] == 'knowledge'):
            metadata = context_dict.get('metadata', {})
            source = {
                'position': metadata.get('position'),
                'dataset_id': metadata.get('dataset_id'),
                'dataset_name': metadata.get('dataset_name'),
                'document_id': metadata.get('document_id'),
                'document_name': metadata.get('document_name'),
                'data_source_type': metadata.get('document_data_source_type'),
                'segment_id': metadata.get('segment_id'),
                'retriever_from': metadata.get('retriever_from'),
                'score': metadata.get('score'),
                'hit_count': metadata.get('segment_hit_count'),
                'word_count': metadata.get('segment_word_count'),
                'segment_position': metadata.get('segment_position'),
                'index_node_hash': metadata.get('segment_index_node_hash'),
                'content': context_dict.get('content'),
            }

            return source

        return None

    def _fetch_model_config(self, node_data_model: ModelConfig) -> tuple[
        ModelInstance, ModelConfigWithCredentialsEntity]:
        """
        Fetch model config
        :param node_data_model: node data model
        :return:
        """
        model_name = node_data_model.name
        provider_name = node_data_model.provider

        model_manager = ModelManager()
        model_instance = model_manager.get_model_instance(
            tenant_id=self.tenant_id,
            model_type=ModelType.LLM,
            provider=provider_name,
            model=model_name
        )

        provider_model_bundle = model_instance.provider_model_bundle
        model_type_instance = model_instance.model_type_instance
        model_type_instance = cast(LargeLanguageModel, model_type_instance)

        model_credentials = model_instance.credentials

        # check model
        provider_model = provider_model_bundle.configuration.get_provider_model(
            model=model_name,
            model_type=ModelType.LLM
        )

        if provider_model is None:
            raise ValueError(f"Model {model_name} not exist.")

        if provider_model.status == ModelStatus.NO_CONFIGURE:
            raise ProviderTokenNotInitError(f"Model {model_name} credentials is not initialized.")
        elif provider_model.status == ModelStatus.NO_PERMISSION:
            raise ModelCurrentlyNotSupportError(f"Dify Hosted OpenAI {model_name} currently not support.")
        elif provider_model.status == ModelStatus.QUOTA_EXCEEDED:
            raise QuotaExceededError(f"Model provider {provider_name} quota exceeded.")

        # model config
        completion_params = node_data_model.completion_params
        stop = []
        if 'stop' in completion_params:
            stop = completion_params['stop']
            del completion_params['stop']

        # get model mode
        model_mode = node_data_model.mode
        if not model_mode:
            raise ValueError("LLM mode is required.")

        model_schema = model_type_instance.get_model_schema(
            model_name,
            model_credentials
        )

        if not model_schema:
            raise ValueError(f"Model {model_name} not exist.")

        return model_instance, ModelConfigWithCredentialsEntity(
            provider=provider_name,
            model=model_name,
            model_schema=model_schema,
            mode=model_mode,
            provider_model_bundle=provider_model_bundle,
            credentials=model_credentials,
            parameters=completion_params,
            stop=stop,
        )

    def _fetch_memory(self, node_data_memory: Optional[MemoryConfig],
                      variable_pool: VariablePool,
                      model_instance: ModelInstance) -> Optional[TokenBufferMemory]:
        """
        Fetch memory
        :param node_data_memory: node data memory
        :param variable_pool: variable pool
        :return:
        """
        if not node_data_memory:
            return None

        # get conversation id
        conversation_id = variable_pool.get_any(['sys', SystemVariableKey.CONVERSATION_ID.value])
        if conversation_id is None:
            return None

        # get conversation
        conversation = db.session.query(Conversation).filter(
            Conversation.app_id == self.app_id,
            Conversation.id == conversation_id
        ).first()

        if not conversation:
            return None

        memory = TokenBufferMemory(
            conversation=conversation,
            model_instance=model_instance
        )

        return memory

    def _fetch_prompt_messages(self, node_data: LLMNodeData,
                               query: Optional[str],
                               query_prompt_template: Optional[str],
                               inputs: dict[str, str],
                               files: list["FileVar"],
                               context: Optional[str],
                               memory: Optional[TokenBufferMemory],
                               model_config: ModelConfigWithCredentialsEntity) \
            -> tuple[list[PromptMessage], Optional[list[str]]]:
        """
        Fetch prompt messages
        :param node_data: node data
        :param query: query
        :param query_prompt_template: query prompt template
        :param inputs: inputs
        :param files: files
        :param context: context
        :param memory: memory
        :param model_config: model config
        :return:
        """
        prompt_transform = AdvancedPromptTransform(with_variable_tmpl=True)
        prompt_messages = prompt_transform.get_prompt(
            prompt_template=node_data.prompt_template,
            inputs=inputs,
            query=query if query else '',
            files=files,
            context=context,
            memory_config=node_data.memory,
            memory=memory,
            model_config=model_config,
            query_prompt_template=query_prompt_template,
        )
        stop = model_config.stop

        vision_enabled = node_data.vision.enabled
        vision_detail = node_data.vision.configs.detail if node_data.vision.configs else None
        filtered_prompt_messages = []
        for prompt_message in prompt_messages:
            if prompt_message.is_empty():
                continue

            if not isinstance(prompt_message.content, str):
                prompt_message_content = []
                for content_item in prompt_message.content:
                    if vision_enabled and content_item.type == PromptMessageContentType.IMAGE and isinstance(
                            content_item, ImagePromptMessageContent):
                        # Override vision config if LLM node has vision config
                        if vision_detail:
                            content_item.detail = ImagePromptMessageContent.DETAIL(vision_detail)
                        prompt_message_content.append(content_item)
                    elif content_item.type == PromptMessageContentType.TEXT:
                        prompt_message_content.append(content_item)

                if len(prompt_message_content) > 1:
                    prompt_message.content = prompt_message_content
                elif (len(prompt_message_content) == 1
                      and prompt_message_content[0].type == PromptMessageContentType.TEXT):
                    prompt_message.content = prompt_message_content[0].data

            filtered_prompt_messages.append(prompt_message)

        if not filtered_prompt_messages:
            raise ValueError("No prompt found in the LLM configuration. "
                             "Please ensure a prompt is properly configured before proceeding.")

        return filtered_prompt_messages, stop

    @classmethod
    def deduct_llm_quota(cls, tenant_id: str, model_instance: ModelInstance, usage: LLMUsage) -> None:
        """
        Deduct LLM quota
        :param tenant_id: tenant id
        :param model_instance: model instance
        :param usage: usage
        :return:
        """
        provider_model_bundle = model_instance.provider_model_bundle
        provider_configuration = provider_model_bundle.configuration

        if provider_configuration.using_provider_type != ProviderType.SYSTEM:
            return

        system_configuration = provider_configuration.system_configuration

        quota_unit = None
        for quota_configuration in system_configuration.quota_configurations:
            if quota_configuration.quota_type == system_configuration.current_quota_type:
                quota_unit = quota_configuration.quota_unit

                if quota_configuration.quota_limit == -1:
                    return

                break

        used_quota = None
        if quota_unit:
            if quota_unit == QuotaUnit.TOKENS:
                used_quota = usage.total_tokens
            elif quota_unit == QuotaUnit.CREDITS:
                used_quota = 1

                if 'gpt-4' in model_instance.model:
                    used_quota = 20
            else:
                used_quota = 1

        if used_quota is not None:
            db.session.query(Provider).filter(
                Provider.tenant_id == tenant_id,
                Provider.provider_name == model_instance.provider,
                Provider.provider_type == ProviderType.SYSTEM.value,
                Provider.quota_type == system_configuration.current_quota_type.value,
                Provider.quota_limit > Provider.quota_used
            ).update({'quota_used': Provider.quota_used + used_quota})
            db.session.commit()

    @classmethod
    def _extract_variable_selector_to_variable_mapping(
        cls,
        graph_config: Mapping[str, Any],
        node_id: str,
        node_data: LLMNodeData
    ) -> Mapping[str, Sequence[str]]:
        """
        Extract variable selector to variable mapping
        :param graph_config: graph config
        :param node_id: node id
        :param node_data: node data
        :return:
        """
        prompt_template = node_data.prompt_template

        variable_selectors = []
        if isinstance(prompt_template, list):
            for prompt in prompt_template:
                if prompt.edition_type != 'jinja2':
                    variable_template_parser = VariableTemplateParser(template=prompt.text)
                    variable_selectors.extend(variable_template_parser.extract_variable_selectors())
        else:
            if prompt_template.edition_type != 'jinja2':
                variable_template_parser = VariableTemplateParser(template=prompt_template.text)
                variable_selectors = variable_template_parser.extract_variable_selectors()

        variable_mapping = {}
        for variable_selector in variable_selectors:
            variable_mapping[variable_selector.variable] = variable_selector.value_selector

        memory = node_data.memory
        if memory and memory.query_prompt_template:
            query_variable_selectors = (VariableTemplateParser(template=memory.query_prompt_template)
                                        .extract_variable_selectors())
            for variable_selector in query_variable_selectors:
                variable_mapping[variable_selector.variable] = variable_selector.value_selector

        if node_data.context.enabled:
            variable_mapping['#context#'] = node_data.context.variable_selector

        if node_data.vision.enabled:
            variable_mapping['#files#'] = ['sys', SystemVariableKey.FILES.value]

        if node_data.memory:
            variable_mapping['#sys.query#'] = ['sys', SystemVariableKey.QUERY.value]

        if node_data.prompt_config:
            enable_jinja = False

            if isinstance(prompt_template, list):
                for prompt in prompt_template:
                    if prompt.edition_type == 'jinja2':
                        enable_jinja = True
                        break
            else:
                if prompt_template.edition_type == 'jinja2':
                    enable_jinja = True

            if enable_jinja:
                for variable_selector in node_data.prompt_config.jinja2_variables or []:
                    variable_mapping[variable_selector.variable] = variable_selector.value_selector

        variable_mapping = {
            node_id + '.' + key: value for key, value in variable_mapping.items()
        }

        return variable_mapping

    @classmethod
    def get_default_config(cls, filters: Optional[dict] = None) -> dict:
        """
        Get default config of node.
        :param filters: filter by node config parameters.
        :return:
        """
        return {
            "type": "llm",
            "config": {
                "prompt_templates": {
                    "chat_model": {
                        "prompts": [
                            {
                                "role": "system",
                                "text": "You are a helpful AI assistant.",
                                "edition_type": "basic"
                            }
                        ]
                    },
                    "completion_model": {
                        "conversation_histories_role": {
                            "user_prefix": "Human",
                            "assistant_prefix": "Assistant"
                        },
                        "prompt": {
                            "text": "Here is the chat histories between human and assistant, inside "
                                    "<histories></histories> XML tags.\n\n<histories>\n{{"
                                    "#histories#}}\n</histories>\n\n\nHuman: {{#sys.query#}}\n\nAssistant:",
                            "edition_type": "basic"
                        },
                        "stop": ["Human:"]
                    }
                }
            }
        }<|MERGE_RESOLUTION|>--- conflicted
+++ resolved
@@ -25,12 +25,8 @@
 from core.prompt.utils.prompt_message_util import PromptMessageUtil
 from core.workflow.entities.node_entities import NodeRunMetadataKey, NodeRunResult, NodeType
 from core.workflow.entities.variable_pool import VariablePool
-<<<<<<< HEAD
-from core.workflow.enums import SystemVariable
+from core.workflow.enums import SystemVariableKey
 from core.workflow.graph_engine.entities.event import InNodeEvent
-=======
-from core.workflow.enums import SystemVariableKey
->>>>>>> 715eb8fa
 from core.workflow.nodes.base_node import BaseNode
 from core.workflow.nodes.event import RunCompletedEvent, RunEvent, RunRetrieverResourceEvent, RunStreamChunkEvent
 from core.workflow.nodes.llm.entities import (
@@ -374,7 +370,7 @@
 
                 inputs[variable_selector.variable] = variable_value
 
-        return inputs  # type: ignore
+        return inputs
 
     def _fetch_files(self, node_data: LLMNodeData, variable_pool: VariablePool) -> list["FileVar"]:
         """
