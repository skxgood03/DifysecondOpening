from abc import ABC, abstractmethod
<<<<<<< HEAD
from collections.abc import Generator
from typing import Optional

=======
from collections.abc import Mapping, Sequence
from enum import Enum
from typing import Any, Optional

from core.app.entities.app_invoke_entities import InvokeFrom
from core.workflow.callbacks.base_workflow_callback import WorkflowCallback
>>>>>>> 87594008
from core.workflow.entities.base_node_data_entities import BaseIterationState, BaseNodeData
from core.workflow.entities.node_entities import NodeRunResult, NodeType
from core.workflow.entities.variable_pool import VariablePool
from core.workflow.graph_engine.entities.graph import Graph
from core.workflow.graph_engine.entities.graph_init_params import GraphInitParams
from core.workflow.graph_engine.entities.graph_runtime_state import GraphRuntimeState
from core.workflow.nodes.event import RunCompletedEvent, RunEvent
from core.workflow.nodes.iterable_node_mixin import IterableNodeMixin


class BaseNode(ABC):
    _node_data_cls: type[BaseNodeData]
    _node_type: NodeType

<<<<<<< HEAD
    def __init__(self,
                 config: dict,
                 graph_init_params: GraphInitParams,
                 graph: Graph,
                 graph_runtime_state: GraphRuntimeState,
                 previous_node_id: Optional[str] = None) -> None:
        self.tenant_id = graph_init_params.tenant_id
        self.app_id = graph_init_params.app_id
        self.workflow_type = graph_init_params.workflow_type
        self.workflow_id = graph_init_params.workflow_id
        self.user_id = graph_init_params.user_id
        self.user_from = graph_init_params.user_from
        self.invoke_from = graph_init_params.invoke_from
        self.workflow_call_depth = graph_init_params.call_depth
        self.graph = graph
        self.graph_runtime_state = graph_runtime_state
        self.previous_node_id = previous_node_id

        node_id = config.get("id")
        if not node_id:
=======
    tenant_id: str
    app_id: str
    workflow_id: str
    user_id: str
    user_from: UserFrom
    invoke_from: InvokeFrom
    
    workflow_call_depth: int

    node_id: str
    node_data: BaseNodeData
    node_run_result: Optional[NodeRunResult] = None

    callbacks: Sequence[WorkflowCallback]

    def __init__(self, tenant_id: str,
                 app_id: str,
                 workflow_id: str,
                 user_id: str,
                 user_from: UserFrom,
                 invoke_from: InvokeFrom,
                 config: Mapping[str, Any],
                 callbacks: Sequence[WorkflowCallback] | None = None,
                 workflow_call_depth: int = 0) -> None:
        self.tenant_id = tenant_id
        self.app_id = app_id
        self.workflow_id = workflow_id
        self.user_id = user_id
        self.user_from = user_from
        self.invoke_from = invoke_from
        self.workflow_call_depth = workflow_call_depth

        # TODO: May need to check if key exists.
        self.node_id = config["id"]
        if not self.node_id:
>>>>>>> 87594008
            raise ValueError("Node ID is required.")

        self.node_id = node_id
        self.node_data = self._node_data_cls(**config.get("data", {}))

    @abstractmethod
    def _run(self) \
            -> NodeRunResult | Generator[RunEvent, None, None]:
        """
        Run node
        :return:
        """
        raise NotImplementedError

    def run(self) -> Generator[RunEvent, None, None]:
        """
        Run node entry
        :return:
        """
        result = self._run()

        if isinstance(result, NodeRunResult):
            yield RunCompletedEvent(
                run_result=result
            )
        else:
            yield from result

    @classmethod
    def extract_variable_selector_to_variable_mapping(cls, config: dict) -> dict[str, list[str]]:
        """
        Extract variable selector to variable mapping
        :param config: node config
        :return:
        """
        node_data = cls._node_data_cls(**config.get("data", {}))
        return cls._extract_variable_selector_to_variable_mapping(node_data)

    @classmethod
    @abstractmethod
    def _extract_variable_selector_to_variable_mapping(cls, node_data: BaseNodeData) -> dict[str, list[str]]:
        """
        Extract variable selector to variable mapping
        :param node_data: node data
        :return:
        """
        raise NotImplementedError

    @classmethod
    def get_default_config(cls, filters: Optional[dict] = None) -> dict:
        """
        Get default config of node.
        :param filters: filter by node config parameters.
        :return:
        """
        return {}

    @property
    def node_type(self) -> NodeType:
        """
        Get node type
        :return:
        """
        return self._node_type


class BaseIterationNode(BaseNode, IterableNodeMixin):
    @abstractmethod
    def _run(self) -> BaseIterationState:
        """
        Run node
        :return:
        """
        raise NotImplementedError

    def run(self) -> BaseIterationState:
        """
        Run node entry
        :return:
        """
        return self._run(variable_pool=self.graph_runtime_state.variable_pool)

    def get_next_iteration(self, variable_pool: VariablePool, state: BaseIterationState) -> NodeRunResult | str:
        """
        Get next iteration start node id based on the graph.
        :param graph: graph
        :return: next node id
        """
        return self._get_next_iteration(variable_pool, state)

    @abstractmethod
    def _get_next_iteration(self, variable_pool: VariablePool, state: BaseIterationState) -> NodeRunResult | str:
        """
        Get next iteration start node id based on the graph.
        :param graph: graph
        :return: next node id
        """
        raise NotImplementedError<|MERGE_RESOLUTION|>--- conflicted
+++ resolved
@@ -1,16 +1,7 @@
 from abc import ABC, abstractmethod
-<<<<<<< HEAD
-from collections.abc import Generator
-from typing import Optional
-
-=======
-from collections.abc import Mapping, Sequence
-from enum import Enum
+from collections.abc import Generator, Mapping
 from typing import Any, Optional
 
-from core.app.entities.app_invoke_entities import InvokeFrom
-from core.workflow.callbacks.base_workflow_callback import WorkflowCallback
->>>>>>> 87594008
 from core.workflow.entities.base_node_data_entities import BaseIterationState, BaseNodeData
 from core.workflow.entities.node_entities import NodeRunResult, NodeType
 from core.workflow.entities.variable_pool import VariablePool
@@ -25,9 +16,8 @@
     _node_data_cls: type[BaseNodeData]
     _node_type: NodeType
 
-<<<<<<< HEAD
     def __init__(self,
-                 config: dict,
+                 config: Mapping[str, Any],
                  graph_init_params: GraphInitParams,
                  graph: Graph,
                  graph_runtime_state: GraphRuntimeState,
@@ -46,43 +36,6 @@
 
         node_id = config.get("id")
         if not node_id:
-=======
-    tenant_id: str
-    app_id: str
-    workflow_id: str
-    user_id: str
-    user_from: UserFrom
-    invoke_from: InvokeFrom
-    
-    workflow_call_depth: int
-
-    node_id: str
-    node_data: BaseNodeData
-    node_run_result: Optional[NodeRunResult] = None
-
-    callbacks: Sequence[WorkflowCallback]
-
-    def __init__(self, tenant_id: str,
-                 app_id: str,
-                 workflow_id: str,
-                 user_id: str,
-                 user_from: UserFrom,
-                 invoke_from: InvokeFrom,
-                 config: Mapping[str, Any],
-                 callbacks: Sequence[WorkflowCallback] | None = None,
-                 workflow_call_depth: int = 0) -> None:
-        self.tenant_id = tenant_id
-        self.app_id = app_id
-        self.workflow_id = workflow_id
-        self.user_id = user_id
-        self.user_from = user_from
-        self.invoke_from = invoke_from
-        self.workflow_call_depth = workflow_call_depth
-
-        # TODO: May need to check if key exists.
-        self.node_id = config["id"]
-        if not self.node_id:
->>>>>>> 87594008
             raise ValueError("Node ID is required.")
 
         self.node_id = node_id
