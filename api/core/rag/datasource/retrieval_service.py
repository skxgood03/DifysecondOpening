import threading
from typing import Optional

from flask import Flask, current_app

from core.rag.data_post_processor.data_post_processor import DataPostProcessor
from core.rag.datasource.keyword.keyword_factory import Keyword
from core.rag.datasource.vdb.vector_factory import Vector
from core.rag.rerank.constants.rerank_mode import RerankMode
from core.rag.retrieval.retrival_methods import RetrievalMethod
from extensions.ext_database import db
from models.dataset import Dataset

default_retrieval_model = {
    'search_method': RetrievalMethod.SEMANTIC_SEARCH.value,
    'reranking_enable': False,
    'reranking_model': {
        'reranking_provider_name': '',
        'reranking_model_name': ''
    },
    'top_k': 2,
    'score_threshold_enabled': False
}


class RetrievalService:

    @classmethod
    def retrieve(cls, retrival_method: str, dataset_id: str, query: str,
                 top_k: int, score_threshold: Optional[float] = .0,
                 reranking_model: Optional[dict] = None, reranking_mode: Optional[str] = 'reranking_model',
                 weights: Optional[dict] = None):
        """
        根据指定的检索方法执行检索操作。

        :param retrival_method: 检索方法类型。 semantic_search full_text_search keyword_search,hybrid_search
        :param dataset_id: 数据集ID。
        :param query: 检索查询字符串。
        :param top_k: 返回结果的最大数量。
        :param score_threshold: 分数阈值，用于过滤结果。
        :param reranking_model: 重排序模型配置，用于对结果进行二次排序。
        :return: 检索结果列表。
        """
        dataset = db.session.query(Dataset).filter(
            Dataset.id == dataset_id
        ).first()
        if not dataset or dataset.available_document_count == 0 or dataset.available_segment_count == 0:
            return []
        all_documents = []
        threads = []
        exceptions = []
        # retrieval_model source with keyword
        # 关键词检索
        if retrival_method == 'keyword_search':
            keyword_thread = threading.Thread(target=RetrievalService.keyword_search, kwargs={
                'flask_app': current_app._get_current_object(),
                'dataset_id': dataset_id,
                'query': query,
                'top_k': top_k,
                'all_documents': all_documents,
                'exceptions': exceptions,
            })
            threads.append(keyword_thread)
            keyword_thread.start()
        # 向量检索（混合检索中也会调用）

        if RetrievalMethod.is_support_semantic_search(retrival_method):
            embedding_thread = threading.Thread(target=RetrievalService.embedding_search, kwargs={
                'flask_app': current_app._get_current_object(),
                'dataset_id': dataset_id,
                'query': query,
                'top_k': top_k,
                'score_threshold': score_threshold,
                'reranking_model': reranking_model,
                'all_documents': all_documents,
                'retrival_method': retrival_method,
                'exceptions': exceptions,
            })
            threads.append(embedding_thread)
            embedding_thread.start()

        # 文本检索（混合检索中也会调用）
        if RetrievalMethod.is_support_fulltext_search(retrival_method):
            full_text_index_thread = threading.Thread(target=RetrievalService.full_text_index_search, kwargs={
                'flask_app': current_app._get_current_object(),
                'dataset_id': dataset_id,
                'query': query,
                'retrival_method': retrival_method,
                'score_threshold': score_threshold,
                'top_k': top_k,
                'reranking_model': reranking_model,
                'all_documents': all_documents,
                'exceptions': exceptions,
            })
            threads.append(full_text_index_thread)
            full_text_index_thread.start()
        # 等待所有线程完成
        for thread in threads:
            thread.join()
        # 如果执行过程中有异常，则合并异常信息并抛出
        if exceptions:
            exception_message = ';\n'.join(exceptions)
            raise Exception(exception_message)
        # 混合检索之后会执行向量和文本检索结果合并后的重排序
        if retrival_method == RetrievalMethod.HYBRID_SEARCH.value:
            data_post_processor = DataPostProcessor(str(dataset.tenant_id), reranking_mode,
                                                    reranking_model, weights, False)
            all_documents = data_post_processor.invoke(
                query=query,
                documents=all_documents,
                score_threshold=score_threshold,
                top_n=top_k
            )
            # print("混合搜索",all_documents)
        return all_documents

    @classmethod
    def keyword_search(cls, flask_app: Flask, dataset_id: str, query: str,
                       top_k: int, all_documents: list, exceptions: list):
        with flask_app.app_context():
            try:
                dataset = db.session.query(Dataset).filter(
                    Dataset.id == dataset_id
                ).first()

                keyword = Keyword(
                    dataset=dataset
                )

                documents = keyword.search(
                    cls.escape_query_for_search(query),
                    top_k=top_k
                )
                all_documents.extend(documents)
            except Exception as e:
                exceptions.append(str(e))

    @classmethod
    def embedding_search(cls, flask_app: Flask, dataset_id: str, query: str,
                         top_k: int, score_threshold: Optional[float], reranking_model: Optional[dict],
                         all_documents: list, retrival_method: str, exceptions: list):
        """
        执行基于向量嵌入的语义搜索。

        :param flask_app: Flask应用实例。
        :param dataset_id: 数据集ID。
        :param query: 搜索查询字符串。
        :param top_k: 返回结果的最大数量。
        :param score_threshold: 分数阈值，用于过滤结果。
        :param reranking_model: 重排序模型配置，用于对结果进行二次排序。
        :param all_documents: 存储所有检索结果的列表。
        :param retrival_method: 检索方法类型。
        :param exceptions: 存储执行过程中遇到的异常的列表。
        """
        with flask_app.app_context():
            try:
                # 从数据库中查询指定ID的数据集
                dataset = db.session.query(Dataset).filter(
                    Dataset.id == dataset_id
                ).first()
                # 初始化向量检索器
                vector = Vector(
                    dataset=dataset
                )
                # 执行向量搜索，根据相似度分数阈值筛选结果
                documents = vector.search_by_vector(
                    cls.escape_query_for_search(query),
                    search_type='similarity_score_threshold',
                    top_k=top_k,
                    score_threshold=score_threshold,
                    filter={
                        'group_id': [dataset.id]
                    }
                )
                # 如果有搜索结果
                if documents:
<<<<<<< HEAD
                    # 如果启用了重排序模型且检索方法为语义搜索，则进行结果重排序
                    if reranking_model and retrival_method == RetrievalMethod.SEMANTIC_SEARCH.value:
=======
                    if reranking_model and reranking_model.get('reranking_model_name') and reranking_model.get('reranking_provider_name') and retrival_method == RetrievalMethod.SEMANTIC_SEARCH.value:
>>>>>>> 89aede80
                        data_post_processor = DataPostProcessor(str(dataset.tenant_id),
                                                                RerankMode.RERANKING_MODEL.value,
                                                                reranking_model, None, False)
                        # 调用数据后处理器对结果进行重排序
                        all_documents.extend(data_post_processor.invoke(
                            query=query,
                            documents=documents,
                            score_threshold=score_threshold,
                            top_n=len(documents)
                        ))
                    else:
                        # 否则直接将结果添加到总结果列表中
                        all_documents.extend(documents)
            except Exception as e:
                # 如果执行过程中出现异常，则记录异常信息
                exceptions.append(str(e))

    @classmethod
    def full_text_index_search(cls, flask_app: Flask, dataset_id: str, query: str,
                               top_k: int, score_threshold: Optional[float], reranking_model: Optional[dict],
                               all_documents: list, retrival_method: str, exceptions: list):
        with flask_app.app_context():
            try:
                dataset = db.session.query(Dataset).filter(
                    Dataset.id == dataset_id
                ).first()

                vector_processor = Vector(
                    dataset=dataset,
                )

                documents = vector_processor.search_by_full_text(
                    cls.escape_query_for_search(query),
                    top_k=top_k
                )
                if documents:
                    if reranking_model and reranking_model.get('reranking_model_name') and reranking_model.get('reranking_provider_name') and retrival_method == RetrievalMethod.FULL_TEXT_SEARCH.value:
                        data_post_processor = DataPostProcessor(str(dataset.tenant_id),
                                                                RerankMode.RERANKING_MODEL.value,
                                                                reranking_model, None, False)
                        all_documents.extend(data_post_processor.invoke(
                            query=query,
                            documents=documents,
                            score_threshold=score_threshold,
                            top_n=len(documents)
                        ))
                    else:
                        all_documents.extend(documents)
            except Exception as e:
                exceptions.append(str(e))

    @staticmethod
    def escape_query_for_search(query: str) -> str:
        return query.replace('"', '\\"')<|MERGE_RESOLUTION|>--- conflicted
+++ resolved
@@ -174,12 +174,7 @@
                 )
                 # 如果有搜索结果
                 if documents:
-<<<<<<< HEAD
-                    # 如果启用了重排序模型且检索方法为语义搜索，则进行结果重排序
-                    if reranking_model and retrival_method == RetrievalMethod.SEMANTIC_SEARCH.value:
-=======
                     if reranking_model and reranking_model.get('reranking_model_name') and reranking_model.get('reranking_provider_name') and retrival_method == RetrievalMethod.SEMANTIC_SEARCH.value:
->>>>>>> 89aede80
                         data_post_processor = DataPostProcessor(str(dataset.tenant_id),
                                                                 RerankMode.RERANKING_MODEL.value,
                                                                 reranking_model, None, False)
