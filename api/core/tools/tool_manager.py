--- conflicted
+++ resolved
@@ -141,14 +141,8 @@
             raise ToolProviderNotFoundError(f'provider type {provider_type} not found')
 
     @staticmethod
-<<<<<<< HEAD
-    def get_tool_runtime(provider_type: str, provider_name: str, tool_name: str, tenant_id: str,
-                         agent_callback: DifyAgentCallbackHandler = None) \
-            -> Union[BuiltinTool, ApiTool]:
-=======
     def get_tool_runtime(provider_type: str, provider_name: str, tool_name: str, tenant_id: str) \
         -> Union[BuiltinTool, ApiTool]:
->>>>>>> 51404f90
         """
             get the tool runtime
 
@@ -189,13 +183,8 @@
                 'tenant_id': tenant_id,
                 'credentials': decrypted_credentials,
                 'runtime_parameters': {}
-<<<<<<< HEAD
-            }, agent_callback=agent_callback)
-
-=======
             })
         
->>>>>>> 51404f90
         elif provider_type == 'api':
             if tenant_id is None:
                 raise ValueError('tenant id is required for api provider')
@@ -273,12 +262,7 @@
         return parameter_value
 
     @staticmethod
-<<<<<<< HEAD
-    def get_agent_tool_runtime(tenant_id: str, agent_tool: AgentToolEntity,
-                               agent_callback: DifyAgentCallbackHandler) -> Tool:
-=======
     def get_agent_tool_runtime(tenant_id: str, agent_tool: AgentToolEntity) -> Tool:
->>>>>>> 51404f90
         """
             get the agent tool runtime
         """
@@ -383,14 +367,6 @@
                     continue
 
                 # init provider
-<<<<<<< HEAD
-                provider_class = load_single_subclass_from_source(
-                    module_name=f'core.tools.provider.builtin.{provider}.{provider}',
-                    script_path=path.join(path.dirname(path.realpath(__file__)),
-                                          'provider', 'builtin', provider, f'{provider}.py'),
-                    parent_type=BuiltinToolProviderController)
-                builtin_providers.append(provider_class())
-=======
                 try:
                     provider_class = load_single_subclass_from_source(
                         module_name=f'core.tools.provider.builtin.{provider}.{provider}',
@@ -401,7 +377,6 @@
                 except Exception as e:
                     logger.error(f'load builtin provider {provider} error: {e}')
                     continue
->>>>>>> 51404f90
 
         # cache the builtin providers
         for provider in builtin_providers:
