--- conflicted
+++ resolved
@@ -775,20 +775,6 @@
         # create_meilisearch_thread.join()
         # 更新文档状态至已完成
         self._update_document_index_status(
-<<<<<<< HEAD
-            document_id=dataset_document.id,  # 文档ID
-            after_indexing_status="completed",  # 更新后的状态
-            extra_update_params={  # 额外更新参数
-                DatasetDocument.tokens: tokens,  # 处理的token总数
-                DatasetDocument.completed_at: datetime.datetime.now(datetime.timezone.utc).replace(tzinfo=None),  # 完成时间
-                DatasetDocument.indexing_latency: indexing_end_at - indexing_start_at,  # 索引延迟时间
-            }
-        )
-
-    def _process_keyword_index(self, flask_app, dataset_id, document_id, documents):
-
-        # 使用with语句确保在Flask应用上下文中执行以下操作
-=======
             document_id=dataset_document.id,
             after_indexing_status="completed",
             extra_update_params={
@@ -801,7 +787,6 @@
 
     @staticmethod
     def _process_keyword_index(flask_app, dataset_id, document_id, documents):
->>>>>>> 2726fb3d
         with flask_app.app_context():
             # 查询数据集中指定ID的数据集
             dataset = Dataset.query.filter_by(id=dataset_id).first()
@@ -817,16 +802,10 @@
                 document_ids = [document.metadata['doc_id'] for document in documents]
                 # 更新数据库中满足条件的文档片段状态
                 db.session.query(DocumentSegment).filter(
-<<<<<<< HEAD
-                    DocumentSegment.document_id == document_id,  # 文档片段所属的文档ID
-                    DocumentSegment.index_node_id.in_(document_ids),  # 文档片段的索引节点ID在文档ID列表中
-                    DocumentSegment.status == "indexing"  # 当前状态为索引中
-=======
                     DocumentSegment.document_id == document_id,
                     DocumentSegment.dataset_id == dataset_id,
                     DocumentSegment.index_node_id.in_(document_ids),
                     DocumentSegment.status == "indexing"
->>>>>>> 2726fb3d
                 ).update({
                     DocumentSegment.status: "completed",  # 更新状态为已完成
                     DocumentSegment.enabled: True,  # 启用文档片段
