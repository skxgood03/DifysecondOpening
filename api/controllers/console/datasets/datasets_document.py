import logging
from argparse import ArgumentTypeError
from datetime import datetime, timezone

from flask import request
from flask_login import current_user
from flask_restful import Resource, fields, marshal, marshal_with, reqparse
from sqlalchemy import asc, desc
from transformers.hf_argparser import string_to_bool
from werkzeug.exceptions import Forbidden, NotFound

import services
from controllers.console import api
from controllers.console.app.error import (
    ProviderModelCurrentlyNotSupportError,
    ProviderNotInitializeError,
    ProviderQuotaExceededError,
)
from controllers.console.datasets.error import (
    ArchivedDocumentImmutableError,
    DocumentAlreadyFinishedError,
    DocumentIndexingError,
    IndexingEstimateError,
    InvalidActionError,
    InvalidMetadataError,
)
from controllers.console.setup import setup_required
from controllers.console.wraps import account_initialization_required, cloud_edition_billing_resource_check
from core.errors.error import (
    LLMBadRequestError,
    ModelCurrentlyNotSupportError,
    ProviderTokenNotInitError,
    QuotaExceededError,
)
from core.indexing_runner import IndexingRunner
from core.model_manager import ModelManager
from core.model_runtime.entities.model_entities import ModelType
from core.model_runtime.errors.invoke import InvokeAuthorizationError
from core.rag.extractor.entity.extract_setting import ExtractSetting
from extensions.ext_database import db
from extensions.ext_redis import redis_client
from fields.document_fields import (
    dataset_and_document_fields,
    document_fields,
    document_status_fields,
    document_with_segments_fields,
)
from libs.login import login_required
from models.dataset import Dataset, DatasetProcessRule, Document, DocumentSegment
from models.model import UploadFile
from services.dataset_service import DatasetService, DocumentService
from tasks.add_document_to_index_task import add_document_to_index_task
from tasks.remove_document_from_index_task import remove_document_from_index_task


class DocumentResource(Resource):
    def get_document(self, dataset_id: str, document_id: str) -> Document:
        dataset = DatasetService.get_dataset(dataset_id)
        if not dataset:
            raise NotFound("Dataset not found.")

        try:
            DatasetService.check_dataset_permission(dataset, current_user)
        except services.errors.account.NoPermissionError as e:
            raise Forbidden(str(e))

        document = DocumentService.get_document(dataset_id, document_id)

        if not document:
            raise NotFound("Document not found.")

        if document.tenant_id != current_user.current_tenant_id:
            raise Forbidden("No permission.")

        return document

    def get_batch_documents(self, dataset_id: str, batch: str) -> list[Document]:
        dataset = DatasetService.get_dataset(dataset_id)
        if not dataset:
            raise NotFound("Dataset not found.")

        try:
            DatasetService.check_dataset_permission(dataset, current_user)
        except services.errors.account.NoPermissionError as e:
            raise Forbidden(str(e))

        documents = DocumentService.get_batch_documents(dataset_id, batch)

        if not documents:
            raise NotFound("Documents not found.")

        return documents


class GetProcessRuleApi(Resource):
    @setup_required
    @login_required
    @account_initialization_required
    def get(self):
        req_data = request.args

        document_id = req_data.get("document_id")

        # get default rules
        mode = DocumentService.DEFAULT_RULES["mode"]
        rules = DocumentService.DEFAULT_RULES["rules"]
        if document_id:
            # get the latest process rule
            document = Document.query.get_or_404(document_id)

            dataset = DatasetService.get_dataset(document.dataset_id)

            if not dataset:
                raise NotFound("Dataset not found.")

            try:
                DatasetService.check_dataset_permission(dataset, current_user)
            except services.errors.account.NoPermissionError as e:
                raise Forbidden(str(e))

            # get the latest process rule
            dataset_process_rule = (
                db.session.query(DatasetProcessRule)
                .filter(DatasetProcessRule.dataset_id == document.dataset_id)
                .order_by(DatasetProcessRule.created_at.desc())
                .limit(1)
                .one_or_none()
            )
            if dataset_process_rule:
                mode = dataset_process_rule.mode
                rules = dataset_process_rule.rules_dict

        return {"mode": mode, "rules": rules}


class DatasetDocumentListApi(Resource):
    @setup_required
    @login_required
    @account_initialization_required
    def get(self, dataset_id):
        dataset_id = str(dataset_id)
        page = request.args.get("page", default=1, type=int)
        limit = request.args.get("limit", default=20, type=int)
        search = request.args.get("keyword", default=None, type=str)
        sort = request.args.get("sort", default="-created_at", type=str)
        # "yes", "true", "t", "y", "1" convert to True, while others convert to False.
        try:
            fetch = string_to_bool(request.args.get("fetch", default="false"))
        except (ArgumentTypeError, ValueError, Exception) as e:
            fetch = False
        dataset = DatasetService.get_dataset(dataset_id)
        if not dataset:
            raise NotFound("Dataset not found.")

        try:
            DatasetService.check_dataset_permission(dataset, current_user)
        except services.errors.account.NoPermissionError as e:
            raise Forbidden(str(e))

        query = Document.query.filter_by(dataset_id=str(dataset_id), tenant_id=current_user.current_tenant_id)

        if search:
            search = f"%{search}%"
            query = query.filter(Document.name.like(search))

        if sort.startswith("-"):
            sort_logic = desc
            sort = sort[1:]
        else:
            sort_logic = asc

        if sort == "hit_count":
            sub_query = (
                db.select(DocumentSegment.document_id, db.func.sum(DocumentSegment.hit_count).label("total_hit_count"))
                .group_by(DocumentSegment.document_id)
                .subquery()
            )

            query = query.outerjoin(sub_query, sub_query.c.document_id == Document.id).order_by(
                sort_logic(db.func.coalesce(sub_query.c.total_hit_count, 0)),
                sort_logic(Document.position),
            )
        elif sort == "created_at":
            query = query.order_by(
                sort_logic(Document.created_at),
                sort_logic(Document.position),
            )
        else:
            query = query.order_by(
                desc(Document.created_at),
                desc(Document.position),
            )

        paginated_documents = query.paginate(page=page, per_page=limit, max_per_page=100, error_out=False)
        documents = paginated_documents.items
        if fetch:
            for document in documents:
                completed_segments = DocumentSegment.query.filter(
                    DocumentSegment.completed_at.isnot(None),
                    DocumentSegment.document_id == str(document.id),
                    DocumentSegment.status != "re_segment",
                ).count()
                total_segments = DocumentSegment.query.filter(
                    DocumentSegment.document_id == str(document.id), DocumentSegment.status != "re_segment"
                ).count()
                document.completed_segments = completed_segments
                document.total_segments = total_segments
            data = marshal(documents, document_with_segments_fields)
        else:
            data = marshal(documents, document_fields)
        response = {
            "data": data,
            "has_more": len(documents) == limit,
            "limit": limit,
            "total": paginated_documents.total,
            "page": page,
        }

        return response

    documents_and_batch_fields = {"documents": fields.List(fields.Nested(document_fields)), "batch": fields.String}

    @setup_required
    @login_required
    @account_initialization_required
    @marshal_with(documents_and_batch_fields)
    @cloud_edition_billing_resource_check("vector_space")
    def post(self, dataset_id):
        dataset_id = str(dataset_id)

        dataset = DatasetService.get_dataset(dataset_id)

        if not dataset:
            raise NotFound("Dataset not found.")

        # The role of the current user in the ta table must be admin, owner, or editor
        if not current_user.is_dataset_editor:
            raise Forbidden()

        try:
            DatasetService.check_dataset_permission(dataset, current_user)
        except services.errors.account.NoPermissionError as e:
            raise Forbidden(str(e))

        parser = reqparse.RequestParser()
        parser.add_argument(
            "indexing_technique", type=str, choices=Dataset.INDEXING_TECHNIQUE_LIST, nullable=False, location="json"
        )
        parser.add_argument("data_source", type=dict, required=False, location="json")
        parser.add_argument("process_rule", type=dict, required=False, location="json")
        parser.add_argument("duplicate", type=bool, default=True, nullable=False, location="json")
        parser.add_argument("original_document_id", type=str, required=False, location="json")
        parser.add_argument("doc_form", type=str, default="text_model", required=False, nullable=False, location="json")
        parser.add_argument(
            "doc_language", type=str, default="English", required=False, nullable=False, location="json"
        )
        parser.add_argument("retrieval_model", type=dict, required=False, nullable=False, location="json")
        args = parser.parse_args()

        if not dataset.indexing_technique and not args["indexing_technique"]:
            raise ValueError("indexing_technique is required.")

        # validate args
        DocumentService.document_create_args_validate(args)

        try:
            documents, batch = DocumentService.save_document_with_dataset_id(dataset, args, current_user)
        except ProviderTokenNotInitError as ex:
            raise ProviderNotInitializeError(ex.description)
        except QuotaExceededError:
            raise ProviderQuotaExceededError()
        except ModelCurrentlyNotSupportError:
            raise ProviderModelCurrentlyNotSupportError()

        return {"documents": documents, "batch": batch}


class DatasetInitApi(Resource):
    @setup_required
    @login_required
    @account_initialization_required
    @marshal_with(dataset_and_document_fields)
    @cloud_edition_billing_resource_check("vector_space")
    def post(self):
        # The role of the current user in the ta table must be admin, owner, or editor
        if not current_user.is_editor:
            raise Forbidden()
        #解析请求中的参数，包括索引技术、(indexing_technique)、
        # 数据源(data_source)、处理规则(process_rule)、文档形式(doc_form)、
        # 文档语言(doc_language)和检索模型(retrieval_model)。
        parser = reqparse.RequestParser()
        parser.add_argument(
            "indexing_technique",
            type=str,
            choices=Dataset.INDEXING_TECHNIQUE_LIST,
            required=True,
            nullable=False,
            location="json",
        )
        parser.add_argument("data_source", type=dict, required=True, nullable=True, location="json")
        parser.add_argument("process_rule", type=dict, required=True, nullable=True, location="json")
        parser.add_argument("doc_form", type=str, default="text_model", required=False, nullable=False, location="json")
        parser.add_argument(
            "doc_language", type=str, default="English", required=False, nullable=False, location="json"
        )
        parser.add_argument("retrieval_model", type=dict, required=False, nullable=False, location="json")
        args = parser.parse_args()

        # The role of the current user in the ta table must be admin, owner, or editor, or dataset_operator
        if not current_user.is_dataset_editor:
            raise Forbidden()
<<<<<<< HEAD
        #如果索引技术是'high_quality'，则会尝试获取默认的嵌入模型实例。
        if args['indexing_technique'] == 'high_quality':
=======

        if args["indexing_technique"] == "high_quality":
>>>>>>> 2726fb3d
            try:
                model_manager = ModelManager()
                model_manager.get_default_model_instance(
                    tenant_id=current_user.current_tenant_id, model_type=ModelType.TEXT_EMBEDDING
                )
            except InvokeAuthorizationError:
                raise ProviderNotInitializeError(
                    "No Embedding Model available. Please configure a valid provider "
                    "in the Settings -> Model Provider."
                )
            except ProviderTokenNotInitError as ex:
                raise ProviderNotInitializeError(ex.description)

        # 验证参数
        DocumentService.document_create_args_validate(args)

        try:
            #创建一个新的数据集并在其中保存文档。
            dataset, documents, batch = DocumentService.save_document_without_dataset_id(
                tenant_id=current_user.current_tenant_id, document_data=args, account=current_user
            )
        except ProviderTokenNotInitError as ex:
            raise ProviderNotInitializeError(ex.description)
        except QuotaExceededError:
            raise ProviderQuotaExceededError()
        except ModelCurrentlyNotSupportError:
            raise ProviderModelCurrentlyNotSupportError()

<<<<<<< HEAD
        #返回一个包含新创建的数据集、文档和批次信息的响应
        response = {
            'dataset': dataset,
            'documents': documents,
            'batch': batch
        }
=======
        response = {"dataset": dataset, "documents": documents, "batch": batch}
>>>>>>> 2726fb3d

        return response


class DocumentIndexingEstimateApi(DocumentResource):
    @setup_required
    @login_required
    @account_initialization_required
    def get(self, dataset_id, document_id):
        dataset_id = str(dataset_id)
        document_id = str(document_id)
        document = self.get_document(dataset_id, document_id)

        if document.indexing_status in ["completed", "error"]:
            raise DocumentAlreadyFinishedError()

        data_process_rule = document.dataset_process_rule
        data_process_rule_dict = data_process_rule.to_dict()

        response = {"tokens": 0, "total_price": 0, "currency": "USD", "total_segments": 0, "preview": []}

        if document.data_source_type == "upload_file":
            data_source_info = document.data_source_info_dict
            if data_source_info and "upload_file_id" in data_source_info:
                file_id = data_source_info["upload_file_id"]

                file = (
                    db.session.query(UploadFile)
                    .filter(UploadFile.tenant_id == document.tenant_id, UploadFile.id == file_id)
                    .first()
                )

                # raise error if file not found
                if not file:
                    raise NotFound("File not found.")

                extract_setting = ExtractSetting(
                    datasource_type="upload_file", upload_file=file, document_model=document.doc_form
                )

                indexing_runner = IndexingRunner()

                try:
                    response = indexing_runner.indexing_estimate(
                        current_user.current_tenant_id,
                        [extract_setting],
                        data_process_rule_dict,
                        document.doc_form,
                        "English",
                        dataset_id,
                    )
                except LLMBadRequestError:
                    raise ProviderNotInitializeError(
                        "No Embedding Model available. Please configure a valid provider "
                        "in the Settings -> Model Provider."
                    )
                except ProviderTokenNotInitError as ex:
                    raise ProviderNotInitializeError(ex.description)
                except Exception as e:
                    raise IndexingEstimateError(str(e))

        return response


class DocumentBatchIndexingEstimateApi(DocumentResource):
    @setup_required
    @login_required
    @account_initialization_required
    def get(self, dataset_id, batch):
        dataset_id = str(dataset_id)
        batch = str(batch)
        documents = self.get_batch_documents(dataset_id, batch)
        response = {"tokens": 0, "total_price": 0, "currency": "USD", "total_segments": 0, "preview": []}
        if not documents:
            return response
        data_process_rule = documents[0].dataset_process_rule
        data_process_rule_dict = data_process_rule.to_dict()
        info_list = []
        extract_settings = []
        for document in documents:
            if document.indexing_status in ["completed", "error"]:
                raise DocumentAlreadyFinishedError()
            data_source_info = document.data_source_info_dict
            # format document files info
            if data_source_info and "upload_file_id" in data_source_info:
                file_id = data_source_info["upload_file_id"]
                info_list.append(file_id)
            # format document notion info
            elif (
                data_source_info and "notion_workspace_id" in data_source_info and "notion_page_id" in data_source_info
            ):
                pages = []
                page = {"page_id": data_source_info["notion_page_id"], "type": data_source_info["type"]}
                pages.append(page)
                notion_info = {"workspace_id": data_source_info["notion_workspace_id"], "pages": pages}
                info_list.append(notion_info)

            if document.data_source_type == "upload_file":
                file_id = data_source_info["upload_file_id"]
                file_detail = (
                    db.session.query(UploadFile)
                    .filter(UploadFile.tenant_id == current_user.current_tenant_id, UploadFile.id == file_id)
                    .first()
                )

                if file_detail is None:
                    raise NotFound("File not found.")

                extract_setting = ExtractSetting(
                    datasource_type="upload_file", upload_file=file_detail, document_model=document.doc_form
                )
                extract_settings.append(extract_setting)

            elif document.data_source_type == "notion_import":
                extract_setting = ExtractSetting(
                    datasource_type="notion_import",
                    notion_info={
                        "notion_workspace_id": data_source_info["notion_workspace_id"],
                        "notion_obj_id": data_source_info["notion_page_id"],
                        "notion_page_type": data_source_info["type"],
                        "tenant_id": current_user.current_tenant_id,
                    },
                    document_model=document.doc_form,
                )
                extract_settings.append(extract_setting)
            elif document.data_source_type == "website_crawl":
                extract_setting = ExtractSetting(
                    datasource_type="website_crawl",
                    website_info={
                        "provider": data_source_info["provider"],
                        "job_id": data_source_info["job_id"],
                        "url": data_source_info["url"],
                        "tenant_id": current_user.current_tenant_id,
                        "mode": data_source_info["mode"],
                        "only_main_content": data_source_info["only_main_content"],
                    },
                    document_model=document.doc_form,
                )
                extract_settings.append(extract_setting)

            else:
                raise ValueError("Data source type not support")
            indexing_runner = IndexingRunner()
            try:
                response = indexing_runner.indexing_estimate(
                    current_user.current_tenant_id,
                    extract_settings,
                    data_process_rule_dict,
                    document.doc_form,
                    "English",
                    dataset_id,
                )
            except LLMBadRequestError:
                raise ProviderNotInitializeError(
                    "No Embedding Model available. Please configure a valid provider "
                    "in the Settings -> Model Provider."
                )
            except ProviderTokenNotInitError as ex:
                raise ProviderNotInitializeError(ex.description)
            except Exception as e:
                raise IndexingEstimateError(str(e))
        return response


class DocumentBatchIndexingStatusApi(DocumentResource):
    @setup_required
    @login_required
    @account_initialization_required
    def get(self, dataset_id, batch):
        dataset_id = str(dataset_id)
        batch = str(batch)
        documents = self.get_batch_documents(dataset_id, batch)
        documents_status = []
        for document in documents:
            completed_segments = DocumentSegment.query.filter(
                DocumentSegment.completed_at.isnot(None),
                DocumentSegment.document_id == str(document.id),
                DocumentSegment.status != "re_segment",
            ).count()
            total_segments = DocumentSegment.query.filter(
                DocumentSegment.document_id == str(document.id), DocumentSegment.status != "re_segment"
            ).count()
            document.completed_segments = completed_segments
            document.total_segments = total_segments
            if document.is_paused:
                document.indexing_status = "paused"
            documents_status.append(marshal(document, document_status_fields))
        data = {"data": documents_status}
        return data


class DocumentIndexingStatusApi(DocumentResource):
    @setup_required
    @login_required
    @account_initialization_required
    def get(self, dataset_id, document_id):
        dataset_id = str(dataset_id)
        document_id = str(document_id)
        document = self.get_document(dataset_id, document_id)

        completed_segments = DocumentSegment.query.filter(
            DocumentSegment.completed_at.isnot(None),
            DocumentSegment.document_id == str(document_id),
            DocumentSegment.status != "re_segment",
        ).count()
        total_segments = DocumentSegment.query.filter(
            DocumentSegment.document_id == str(document_id), DocumentSegment.status != "re_segment"
        ).count()

        document.completed_segments = completed_segments
        document.total_segments = total_segments
        if document.is_paused:
            document.indexing_status = "paused"
        return marshal(document, document_status_fields)


class DocumentDetailApi(DocumentResource):
    METADATA_CHOICES = {"all", "only", "without"}

    @setup_required
    @login_required
    @account_initialization_required
    def get(self, dataset_id, document_id):
        dataset_id = str(dataset_id)
        document_id = str(document_id)
        document = self.get_document(dataset_id, document_id)

        metadata = request.args.get("metadata", "all")
        if metadata not in self.METADATA_CHOICES:
            raise InvalidMetadataError(f"Invalid metadata value: {metadata}")

        if metadata == "only":
            response = {"id": document.id, "doc_type": document.doc_type, "doc_metadata": document.doc_metadata}
        elif metadata == "without":
            process_rules = DatasetService.get_process_rules(dataset_id)
            data_source_info = document.data_source_detail_dict
            response = {
                "id": document.id,
                "position": document.position,
                "data_source_type": document.data_source_type,
                "data_source_info": data_source_info,
                "dataset_process_rule_id": document.dataset_process_rule_id,
                "dataset_process_rule": process_rules,
                "name": document.name,
                "created_from": document.created_from,
                "created_by": document.created_by,
                "created_at": document.created_at.timestamp(),
                "tokens": document.tokens,
                "indexing_status": document.indexing_status,
                "completed_at": int(document.completed_at.timestamp()) if document.completed_at else None,
                "updated_at": int(document.updated_at.timestamp()) if document.updated_at else None,
                "indexing_latency": document.indexing_latency,
                "error": document.error,
                "enabled": document.enabled,
                "disabled_at": int(document.disabled_at.timestamp()) if document.disabled_at else None,
                "disabled_by": document.disabled_by,
                "archived": document.archived,
                "segment_count": document.segment_count,
                "average_segment_length": document.average_segment_length,
                "hit_count": document.hit_count,
                "display_status": document.display_status,
                "doc_form": document.doc_form,
            }
        else:
            process_rules = DatasetService.get_process_rules(dataset_id)
            data_source_info = document.data_source_detail_dict
            response = {
                "id": document.id,
                "position": document.position,
                "data_source_type": document.data_source_type,
                "data_source_info": data_source_info,
                "dataset_process_rule_id": document.dataset_process_rule_id,
                "dataset_process_rule": process_rules,
                "name": document.name,
                "created_from": document.created_from,
                "created_by": document.created_by,
                "created_at": document.created_at.timestamp(),
                "tokens": document.tokens,
                "indexing_status": document.indexing_status,
                "completed_at": int(document.completed_at.timestamp()) if document.completed_at else None,
                "updated_at": int(document.updated_at.timestamp()) if document.updated_at else None,
                "indexing_latency": document.indexing_latency,
                "error": document.error,
                "enabled": document.enabled,
                "disabled_at": int(document.disabled_at.timestamp()) if document.disabled_at else None,
                "disabled_by": document.disabled_by,
                "archived": document.archived,
                "doc_type": document.doc_type,
                "doc_metadata": document.doc_metadata,
                "segment_count": document.segment_count,
                "average_segment_length": document.average_segment_length,
                "hit_count": document.hit_count,
                "display_status": document.display_status,
                "doc_form": document.doc_form,
            }

        return response, 200


class DocumentProcessingApi(DocumentResource):
    @setup_required
    @login_required
    @account_initialization_required
    def patch(self, dataset_id, document_id, action):
        dataset_id = str(dataset_id)
        document_id = str(document_id)
        document = self.get_document(dataset_id, document_id)

        # The role of the current user in the ta table must be admin, owner, or editor
        if not current_user.is_editor:
            raise Forbidden()

        if action == "pause":
            if document.indexing_status != "indexing":
                raise InvalidActionError("Document not in indexing state.")

            document.paused_by = current_user.id
            document.paused_at = datetime.now(timezone.utc).replace(tzinfo=None)
            document.is_paused = True
            db.session.commit()

        elif action == "resume":
            if document.indexing_status not in ["paused", "error"]:
                raise InvalidActionError("Document not in paused or error state.")

            document.paused_by = None
            document.paused_at = None
            document.is_paused = False
            db.session.commit()
        else:
            raise InvalidActionError()

        return {"result": "success"}, 200


class DocumentDeleteApi(DocumentResource):
    @setup_required
    @login_required
    @account_initialization_required
    def delete(self, dataset_id, document_id):
        dataset_id = str(dataset_id)
        document_id = str(document_id)
        dataset = DatasetService.get_dataset(dataset_id)
        if dataset is None:
            raise NotFound("Dataset not found.")
        # check user's model setting
        DatasetService.check_dataset_model_setting(dataset)

        document = self.get_document(dataset_id, document_id)

        try:
            DocumentService.delete_document(document)
        except services.errors.document.DocumentIndexingError:
            raise DocumentIndexingError("Cannot delete document during indexing.")

        return {"result": "success"}, 204


class DocumentMetadataApi(DocumentResource):
    @setup_required
    @login_required
    @account_initialization_required
    def put(self, dataset_id, document_id):
        dataset_id = str(dataset_id)
        document_id = str(document_id)
        document = self.get_document(dataset_id, document_id)

        req_data = request.get_json()

        doc_type = req_data.get("doc_type")
        doc_metadata = req_data.get("doc_metadata")

        # The role of the current user in the ta table must be admin, owner, or editor
        if not current_user.is_editor:
            raise Forbidden()

        if doc_type is None or doc_metadata is None:
            raise ValueError("Both doc_type and doc_metadata must be provided.")

        if doc_type not in DocumentService.DOCUMENT_METADATA_SCHEMA:
            raise ValueError("Invalid doc_type.")

        if not isinstance(doc_metadata, dict):
            raise ValueError("doc_metadata must be a dictionary.")

        metadata_schema = DocumentService.DOCUMENT_METADATA_SCHEMA[doc_type]

        document.doc_metadata = {}
        if doc_type == "others":
            document.doc_metadata = doc_metadata
        else:
            for key, value_type in metadata_schema.items():
                value = doc_metadata.get(key)
                if value is not None and isinstance(value, value_type):
                    document.doc_metadata[key] = value

        document.doc_type = doc_type
        document.updated_at = datetime.now(timezone.utc).replace(tzinfo=None)
        db.session.commit()

        return {"result": "success", "message": "Document metadata updated."}, 200


class DocumentStatusApi(DocumentResource):
    @setup_required
    @login_required
    @account_initialization_required
    @cloud_edition_billing_resource_check("vector_space")
    def patch(self, dataset_id, document_id, action):
        dataset_id = str(dataset_id)
        document_id = str(document_id)
        dataset = DatasetService.get_dataset(dataset_id)
        if dataset is None:
            raise NotFound("Dataset not found.")

        # The role of the current user in the ta table must be admin, owner, or editor
        if not current_user.is_dataset_editor:
            raise Forbidden()

        # check user's model setting
        DatasetService.check_dataset_model_setting(dataset)

        # check user's permission
        DatasetService.check_dataset_permission(dataset, current_user)

        document = self.get_document(dataset_id, document_id)

        indexing_cache_key = "document_{}_indexing".format(document.id)
        cache_result = redis_client.get(indexing_cache_key)
        if cache_result is not None:
            raise InvalidActionError("Document is being indexed, please try again later")

        if action == "enable":
            if document.enabled:
                raise InvalidActionError("Document already enabled.")

            document.enabled = True
            document.disabled_at = None
            document.disabled_by = None
            document.updated_at = datetime.now(timezone.utc).replace(tzinfo=None)
            db.session.commit()

            # Set cache to prevent indexing the same document multiple times
            redis_client.setex(indexing_cache_key, 600, 1)

            add_document_to_index_task.delay(document_id)

            return {"result": "success"}, 200

        elif action == "disable":
            if not document.completed_at or document.indexing_status != "completed":
                raise InvalidActionError("Document is not completed.")
            if not document.enabled:
                raise InvalidActionError("Document already disabled.")

            document.enabled = False
            document.disabled_at = datetime.now(timezone.utc).replace(tzinfo=None)
            document.disabled_by = current_user.id
            document.updated_at = datetime.now(timezone.utc).replace(tzinfo=None)
            db.session.commit()

            # Set cache to prevent indexing the same document multiple times
            redis_client.setex(indexing_cache_key, 600, 1)

            remove_document_from_index_task.delay(document_id)

            return {"result": "success"}, 200

        elif action == "archive":
            if document.archived:
                raise InvalidActionError("Document already archived.")

            document.archived = True
            document.archived_at = datetime.now(timezone.utc).replace(tzinfo=None)
            document.archived_by = current_user.id
            document.updated_at = datetime.now(timezone.utc).replace(tzinfo=None)
            db.session.commit()

            if document.enabled:
                # Set cache to prevent indexing the same document multiple times
                redis_client.setex(indexing_cache_key, 600, 1)

                remove_document_from_index_task.delay(document_id)

            return {"result": "success"}, 200
        elif action == "un_archive":
            if not document.archived:
                raise InvalidActionError("Document is not archived.")

            document.archived = False
            document.archived_at = None
            document.archived_by = None
            document.updated_at = datetime.now(timezone.utc).replace(tzinfo=None)
            db.session.commit()

            # Set cache to prevent indexing the same document multiple times
            redis_client.setex(indexing_cache_key, 600, 1)

            add_document_to_index_task.delay(document_id)

            return {"result": "success"}, 200
        else:
            raise InvalidActionError()


class DocumentPauseApi(DocumentResource):
    @setup_required
    @login_required
    @account_initialization_required
    def patch(self, dataset_id, document_id):
        """pause document."""
        dataset_id = str(dataset_id)
        document_id = str(document_id)

        dataset = DatasetService.get_dataset(dataset_id)
        if not dataset:
            raise NotFound("Dataset not found.")

        document = DocumentService.get_document(dataset.id, document_id)

        # 404 if document not found
        if document is None:
            raise NotFound("Document Not Exists.")

        # 403 if document is archived
        if DocumentService.check_archived(document):
            raise ArchivedDocumentImmutableError()

        try:
            # pause document
            DocumentService.pause_document(document)
        except services.errors.document.DocumentIndexingError:
            raise DocumentIndexingError("Cannot pause completed document.")

        return {"result": "success"}, 204


class DocumentRecoverApi(DocumentResource):
    @setup_required
    @login_required
    @account_initialization_required
    def patch(self, dataset_id, document_id):
        """recover document."""
        dataset_id = str(dataset_id)
        document_id = str(document_id)
        dataset = DatasetService.get_dataset(dataset_id)
        if not dataset:
            raise NotFound("Dataset not found.")
        document = DocumentService.get_document(dataset.id, document_id)

        # 404 if document not found
        if document is None:
            raise NotFound("Document Not Exists.")

        # 403 if document is archived
        if DocumentService.check_archived(document):
            raise ArchivedDocumentImmutableError()
        try:
            # pause document
            DocumentService.recover_document(document)
        except services.errors.document.DocumentIndexingError:
            raise DocumentIndexingError("Document is not in paused status.")

        return {"result": "success"}, 204


class DocumentRetryApi(DocumentResource):
    @setup_required
    @login_required
    @account_initialization_required
    def post(self, dataset_id):
        """retry document."""

        parser = reqparse.RequestParser()
        parser.add_argument("document_ids", type=list, required=True, nullable=False, location="json")
        args = parser.parse_args()
        dataset_id = str(dataset_id)
        dataset = DatasetService.get_dataset(dataset_id)
        retry_documents = []
        if not dataset:
            raise NotFound("Dataset not found.")
        for document_id in args["document_ids"]:
            try:
                document_id = str(document_id)

                document = DocumentService.get_document(dataset.id, document_id)

                # 404 if document not found
                if document is None:
                    raise NotFound("Document Not Exists.")

                # 403 if document is archived
                if DocumentService.check_archived(document):
                    raise ArchivedDocumentImmutableError()

                # 400 if document is completed
                if document.indexing_status == "completed":
                    raise DocumentAlreadyFinishedError()
                retry_documents.append(document)
            except Exception as e:
                logging.error(f"Document {document_id} retry failed: {str(e)}")
                continue
        # retry document
        DocumentService.retry_document(dataset_id, retry_documents)

        return {"result": "success"}, 204


class DocumentRenameApi(DocumentResource):
    @setup_required
    @login_required
    @account_initialization_required
    @marshal_with(document_fields)
    def post(self, dataset_id, document_id):
        # The role of the current user in the ta table must be admin, owner, editor, or dataset_operator
        if not current_user.is_dataset_editor:
            raise Forbidden()
        dataset = DatasetService.get_dataset(dataset_id)
        DatasetService.check_dataset_operator_permission(current_user, dataset)
        parser = reqparse.RequestParser()
        parser.add_argument("name", type=str, required=True, nullable=False, location="json")
        args = parser.parse_args()

        try:
            document = DocumentService.rename_document(dataset_id, document_id, args["name"])
        except services.errors.document.DocumentIndexingError:
            raise DocumentIndexingError("Cannot delete document during indexing.")

        return document


class WebsiteDocumentSyncApi(DocumentResource):
    @setup_required
    @login_required
    @account_initialization_required
    def get(self, dataset_id, document_id):
        """sync website document."""
        dataset_id = str(dataset_id)
        dataset = DatasetService.get_dataset(dataset_id)
        if not dataset:
            raise NotFound("Dataset not found.")
        document_id = str(document_id)
        document = DocumentService.get_document(dataset.id, document_id)
        if not document:
            raise NotFound("Document not found.")
        if document.tenant_id != current_user.current_tenant_id:
            raise Forbidden("No permission.")
        if document.data_source_type != "website_crawl":
            raise ValueError("Document is not a website document.")
        # 403 if document is archived
        if DocumentService.check_archived(document):
            raise ArchivedDocumentImmutableError()
        # sync document
        DocumentService.sync_website_document(dataset_id, document)

        return {"result": "success"}, 200


api.add_resource(GetProcessRuleApi, "/datasets/process-rule")
api.add_resource(DatasetDocumentListApi, "/datasets/<uuid:dataset_id>/documents")
api.add_resource(DatasetInitApi, "/datasets/init")
api.add_resource(
    DocumentIndexingEstimateApi, "/datasets/<uuid:dataset_id>/documents/<uuid:document_id>/indexing-estimate"
)
api.add_resource(DocumentBatchIndexingEstimateApi, "/datasets/<uuid:dataset_id>/batch/<string:batch>/indexing-estimate")
api.add_resource(DocumentBatchIndexingStatusApi, "/datasets/<uuid:dataset_id>/batch/<string:batch>/indexing-status")
api.add_resource(DocumentIndexingStatusApi, "/datasets/<uuid:dataset_id>/documents/<uuid:document_id>/indexing-status")
api.add_resource(DocumentDetailApi, "/datasets/<uuid:dataset_id>/documents/<uuid:document_id>")
api.add_resource(
    DocumentProcessingApi, "/datasets/<uuid:dataset_id>/documents/<uuid:document_id>/processing/<string:action>"
)
api.add_resource(DocumentDeleteApi, "/datasets/<uuid:dataset_id>/documents/<uuid:document_id>")
api.add_resource(DocumentMetadataApi, "/datasets/<uuid:dataset_id>/documents/<uuid:document_id>/metadata")
api.add_resource(DocumentStatusApi, "/datasets/<uuid:dataset_id>/documents/<uuid:document_id>/status/<string:action>")
api.add_resource(DocumentPauseApi, "/datasets/<uuid:dataset_id>/documents/<uuid:document_id>/processing/pause")
api.add_resource(DocumentRecoverApi, "/datasets/<uuid:dataset_id>/documents/<uuid:document_id>/processing/resume")
api.add_resource(DocumentRetryApi, "/datasets/<uuid:dataset_id>/retry")
api.add_resource(DocumentRenameApi, "/datasets/<uuid:dataset_id>/documents/<uuid:document_id>/rename")

api.add_resource(WebsiteDocumentSyncApi, "/datasets/<uuid:dataset_id>/documents/<uuid:document_id>/website-sync")<|MERGE_RESOLUTION|>--- conflicted
+++ resolved
@@ -309,13 +309,8 @@
         # The role of the current user in the ta table must be admin, owner, or editor, or dataset_operator
         if not current_user.is_dataset_editor:
             raise Forbidden()
-<<<<<<< HEAD
         #如果索引技术是'high_quality'，则会尝试获取默认的嵌入模型实例。
         if args['indexing_technique'] == 'high_quality':
-=======
-
-        if args["indexing_technique"] == "high_quality":
->>>>>>> 2726fb3d
             try:
                 model_manager = ModelManager()
                 model_manager.get_default_model_instance(
@@ -344,16 +339,12 @@
         except ModelCurrentlyNotSupportError:
             raise ProviderModelCurrentlyNotSupportError()
 
-<<<<<<< HEAD
         #返回一个包含新创建的数据集、文档和批次信息的响应
         response = {
             'dataset': dataset,
             'documents': documents,
             'batch': batch
         }
-=======
-        response = {"dataset": dataset, "documents": documents, "batch": batch}
->>>>>>> 2726fb3d
 
         return response
 
