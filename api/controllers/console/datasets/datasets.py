import flask_restful
from flask import request
from flask_login import current_user
from flask_restful import Resource, marshal, marshal_with, reqparse
from werkzeug.exceptions import Forbidden, NotFound

import services
from configs import dify_config
from controllers.console import api
from controllers.console.apikey import api_key_fields, api_key_list
from controllers.console.app.error import ProviderNotInitializeError
from controllers.console.datasets.error import DatasetInUseError, DatasetNameDuplicateError, IndexingEstimateError
from controllers.console.setup import setup_required
from controllers.console.wraps import account_initialization_required
from core.errors.error import LLMBadRequestError, ProviderTokenNotInitError
from core.indexing_runner import IndexingRunner
from core.model_runtime.entities.model_entities import ModelType
from core.provider_manager import ProviderManager
from core.rag.datasource.vdb.vector_type import VectorType
from core.rag.extractor.entity.extract_setting import ExtractSetting
from core.rag.retrieval.retrival_methods import RetrievalMethod
from extensions.ext_database import db
from fields.app_fields import related_app_list
from fields.dataset_fields import dataset_detail_fields, dataset_query_detail_fields
from fields.document_fields import document_status_fields
from libs.login import login_required
from models.dataset import Dataset, DatasetPermissionEnum, Document, DocumentSegment
from models.model import ApiToken, UploadFile
from services.dataset_service import DatasetPermissionService, DatasetService, DocumentService


def _validate_name(name):
    if not name or len(name) < 1 or len(name) > 40:
        raise ValueError("Name must be between 1 to 40 characters.")
    return name


def _validate_description_length(description):
    if len(description) > 400:
        raise ValueError("Description cannot exceed 400 characters.")
    return description


class DatasetListApi(Resource):
    @setup_required
    @login_required
    @account_initialization_required
    def get(self):
        page = request.args.get("page", default=1, type=int)
        limit = request.args.get("limit", default=20, type=int)
        ids = request.args.getlist("ids")
        provider = request.args.get("provider", default="vendor")
        search = request.args.get("keyword", default=None, type=str)
        tag_ids = request.args.getlist("tag_ids")

        if ids:
            datasets, total = DatasetService.get_datasets_by_ids(ids, current_user.current_tenant_id)
        else:
            datasets, total = DatasetService.get_datasets(
                page, limit, provider, current_user.current_tenant_id, current_user, search, tag_ids
            )

        # check embedding setting
        provider_manager = ProviderManager()
        configurations = provider_manager.get_configurations(tenant_id=current_user.current_tenant_id)

        embedding_models = configurations.get_models(model_type=ModelType.TEXT_EMBEDDING, only_active=True)

        model_names = []
        for embedding_model in embedding_models:
            model_names.append(f"{embedding_model.model}:{embedding_model.provider.provider}")

        data = marshal(datasets, dataset_detail_fields)
        for item in data:
            if item["indexing_technique"] == "high_quality":
                item_model = f"{item['embedding_model']}:{item['embedding_model_provider']}"
                if item_model in model_names:
                    item["embedding_available"] = True
                else:
                    item["embedding_available"] = False
            else:
                item["embedding_available"] = True

            if item.get("permission") == "partial_members":
                part_users_list = DatasetPermissionService.get_dataset_partial_member_list(item["id"])
                item.update({"partial_member_list": part_users_list})
            else:
                item.update({"partial_member_list": []})

        response = {"data": data, "has_more": len(datasets) == limit, "limit": limit, "total": total, "page": page}
        return response, 200

    @setup_required  # 确保系统已经初始化
    @login_required  # 确保用户已经登录
    @account_initialization_required  # 确保用户已经初始化
    def post(self):
        # 创建请求参数解析器
        parser = reqparse.RequestParser()
        parser.add_argument(
            "name",
            nullable=False,
            required=True,
            help="type is required. Name must be between 1 to 40 characters.",
            type=_validate_name,
        )
        parser.add_argument(
            "indexing_technique",
            type=str,
            location="json",
            choices=Dataset.INDEXING_TECHNIQUE_LIST,
            nullable=True,
            help="Invalid indexing technique.",
        )
        args = parser.parse_args()

        # The role of the current user in the ta table must be admin, owner, or editor, or dataset_operator
        if not current_user.is_dataset_editor:
            raise Forbidden()

        try:
<<<<<<< HEAD
            dataset = DatasetService.create_empty_dataset(  # 创建空白知识库
                tenant_id=current_user.current_tenant_id,  # 租户ID
                name=args['name'],  # 名称
                indexing_technique=args['indexing_technique'],  # 索引技术
                account=current_user  # 用户
=======
            dataset = DatasetService.create_empty_dataset(
                tenant_id=current_user.current_tenant_id,
                name=args["name"],
                indexing_technique=args["indexing_technique"],
                account=current_user,
                permission=DatasetPermissionEnum.ONLY_ME,
>>>>>>> dc015c38
            )
        except services.errors.dataset.DatasetNameDuplicateError:
            raise DatasetNameDuplicateError()

        return marshal(dataset, dataset_detail_fields), 201  # 返回数据集详情


class DatasetApi(Resource):
    @setup_required
    @login_required
    @account_initialization_required
    def get(self, dataset_id):
        dataset_id_str = str(dataset_id)
        dataset = DatasetService.get_dataset(dataset_id_str)
        if dataset is None:
            raise NotFound("Dataset not found.")
        try:
            DatasetService.check_dataset_permission(dataset, current_user)
        except services.errors.account.NoPermissionError as e:
            raise Forbidden(str(e))
        data = marshal(dataset, dataset_detail_fields)
        if data.get("permission") == "partial_members":
            part_users_list = DatasetPermissionService.get_dataset_partial_member_list(dataset_id_str)
            data.update({"partial_member_list": part_users_list})

        # check embedding setting
        provider_manager = ProviderManager()
        configurations = provider_manager.get_configurations(tenant_id=current_user.current_tenant_id)

        embedding_models = configurations.get_models(model_type=ModelType.TEXT_EMBEDDING, only_active=True)

        model_names = []
        for embedding_model in embedding_models:
            model_names.append(f"{embedding_model.model}:{embedding_model.provider.provider}")

        if data["indexing_technique"] == "high_quality":
            item_model = f"{data['embedding_model']}:{data['embedding_model_provider']}"
            if item_model in model_names:
                data["embedding_available"] = True
            else:
                data["embedding_available"] = False
        else:
            data["embedding_available"] = True

        if data.get("permission") == "partial_members":
            part_users_list = DatasetPermissionService.get_dataset_partial_member_list(dataset_id_str)
            data.update({"partial_member_list": part_users_list})

        return data, 200

    @setup_required
    @login_required
    @account_initialization_required
    def patch(self, dataset_id):
        """
        主要实现了对数据集信息的更新操作，包括名称、描述、索引技术、权限设置等，并检查了当前用户是否有权进行这些更改。同时，它还处理了数据集的部分成员权限更新逻辑。
        """
        print('修改数据')

        dataset_id_str = str(dataset_id)
        dataset = DatasetService.get_dataset(dataset_id_str)
        if dataset is None:
            raise NotFound("Dataset not found.")

        parser = reqparse.RequestParser()
        parser.add_argument(
            "name",
            nullable=False,
            help="type is required. Name must be between 1 to 40 characters.",
            type=_validate_name,
        )
        parser.add_argument("description", location="json", store_missing=False, type=_validate_description_length)
        parser.add_argument(
            "indexing_technique",
            type=str,
            location="json",
            choices=Dataset.INDEXING_TECHNIQUE_LIST,
            nullable=True,
            help="Invalid indexing technique.",
        )
        parser.add_argument(
            "permission",
            type=str,
            location="json",
            choices=(DatasetPermissionEnum.ONLY_ME, DatasetPermissionEnum.ALL_TEAM, DatasetPermissionEnum.PARTIAL_TEAM),
            help="Invalid permission.",
        )
        parser.add_argument("embedding_model", type=str, location="json", help="Invalid embedding model.")
        parser.add_argument(
            "embedding_model_provider", type=str, location="json", help="Invalid embedding model provider."
        )
        parser.add_argument("retrieval_model", type=dict, location="json", help="Invalid retrieval model.")
        parser.add_argument("partial_member_list", type=list, location="json", help="Invalid parent user list.")
        args = parser.parse_args()
        data = request.get_json()

        # check embedding model setting
        if data.get("indexing_technique") == "high_quality":
            DatasetService.check_embedding_model_setting(
                dataset.tenant_id, data.get("embedding_model_provider"), data.get("embedding_model")
            )

        # The role of the current user in the ta table must be admin, owner, editor, or dataset_operator
        # # 验证当前用户在数据集中的角色是否具有修改权限
        DatasetPermissionService.check_permission(
            current_user, dataset, data.get("permission"), data.get("partial_member_list")
        )
        # 更新数据集信息
        dataset = DatasetService.update_dataset(
            dataset_id_str, args, current_user)

        if dataset is None:
            raise NotFound("Dataset not found.")
        # 使用marshal将数据集对象转换为特定字段的字典
        result_data = marshal(dataset, dataset_detail_fields)
        tenant_id = current_user.current_tenant_id

        # 如果权限设置为'partial_members'并且提供了部分成员列表，则更新部分成员列表
        if data.get("partial_member_list") and data.get("permission") == "partial_members":
            DatasetPermissionService.update_partial_member_list(
                tenant_id, dataset_id_str, data.get("partial_member_list")
            )
        # clear partial member list when permission is only_me or all_team_members
        elif (
            data.get("permission") == DatasetPermissionEnum.ONLY_ME
            or data.get("permission") == DatasetPermissionEnum.ALL_TEAM
        ):
            DatasetPermissionService.clear_partial_member_list(dataset_id_str)
        # 获取数据集的部分成员列表
        partial_member_list = DatasetPermissionService.get_dataset_partial_member_list(dataset_id_str)
        # 将部分成员列表添加到结果数据中
        result_data.update({"partial_member_list": partial_member_list})

        return result_data, 200

    @setup_required
    @login_required
    @account_initialization_required
    def delete(self, dataset_id):
        dataset_id_str = str(dataset_id)

        # 验证角色是否是管理员
        if not current_user.is_editor or current_user.is_dataset_operator:
            raise Forbidden()

        try:
            # 删除
            if DatasetService.delete_dataset(dataset_id_str, current_user):
                DatasetPermissionService.clear_partial_member_list(dataset_id_str)
                return {"result": "success"}, 204
            else:
                raise NotFound("Dataset not found.")
        except services.errors.dataset.DatasetInUseError:
            raise DatasetInUseError()


class DatasetUseCheckApi(Resource):
    @setup_required
    @login_required
    @account_initialization_required
    def get(self, dataset_id):
        dataset_id_str = str(dataset_id)

        dataset_is_using = DatasetService.dataset_use_check(dataset_id_str)
        return {"is_using": dataset_is_using}, 200



class DatasetQueryApi(Resource):
    @setup_required
    @login_required
    @account_initialization_required
    def get(self, dataset_id):
        dataset_id_str = str(dataset_id)
        dataset = DatasetService.get_dataset(dataset_id_str)
        if dataset is None:
            raise NotFound("Dataset not found.")

        try:
            DatasetService.check_dataset_permission(dataset, current_user)
        except services.errors.account.NoPermissionError as e:
            raise Forbidden(str(e))

        page = request.args.get("page", default=1, type=int)
        limit = request.args.get("limit", default=20, type=int)

        dataset_queries, total = DatasetService.get_dataset_queries(dataset_id=dataset.id, page=page, per_page=limit)

        response = {
            "data": marshal(dataset_queries, dataset_query_detail_fields),
            "has_more": len(dataset_queries) == limit,
            "limit": limit,
            "total": total,
            "page": page,
        }
        return response, 200


class DatasetIndexingEstimateApi(Resource):
    @setup_required
    @login_required
    @account_initialization_required
    def post(self):
        parser = reqparse.RequestParser()
        parser.add_argument("info_list", type=dict, required=True, nullable=True, location="json")
        parser.add_argument("process_rule", type=dict, required=True, nullable=True, location="json")
        parser.add_argument(
            "indexing_technique",
            type=str,
            required=True,
            choices=Dataset.INDEXING_TECHNIQUE_LIST,
            nullable=True,
            location="json",
        )
        parser.add_argument("doc_form", type=str, default="text_model", required=False, nullable=False, location="json")
        parser.add_argument("dataset_id", type=str, required=False, nullable=False, location="json")
        parser.add_argument(
            "doc_language", type=str, default="English", required=False, nullable=False, location="json"
        )
        args = parser.parse_args()
        # validate args
        DocumentService.estimate_args_validate(args)
        extract_settings = []
        if args["info_list"]["data_source_type"] == "upload_file":
            file_ids = args["info_list"]["file_info_list"]["file_ids"]
            file_details = (
                db.session.query(UploadFile)
                .filter(UploadFile.tenant_id == current_user.current_tenant_id, UploadFile.id.in_(file_ids))
                .all()
            )

            if file_details is None:
                raise NotFound("File not found.")

            if file_details:
                for file_detail in file_details:
                    extract_setting = ExtractSetting(
                        datasource_type="upload_file", upload_file=file_detail, document_model=args["doc_form"]
                    )
                    extract_settings.append(extract_setting)
        elif args["info_list"]["data_source_type"] == "notion_import":
            notion_info_list = args["info_list"]["notion_info_list"]
            for notion_info in notion_info_list:
                workspace_id = notion_info["workspace_id"]
                for page in notion_info["pages"]:
                    extract_setting = ExtractSetting(
                        datasource_type="notion_import",
                        notion_info={
                            "notion_workspace_id": workspace_id,
                            "notion_obj_id": page["page_id"],
                            "notion_page_type": page["type"],
                            "tenant_id": current_user.current_tenant_id,
                        },
                        document_model=args["doc_form"],
                    )
                    extract_settings.append(extract_setting)
        elif args["info_list"]["data_source_type"] == "website_crawl":
            website_info_list = args["info_list"]["website_info_list"]
            for url in website_info_list["urls"]:
                extract_setting = ExtractSetting(
                    datasource_type="website_crawl",
                    website_info={
                        "provider": website_info_list["provider"],
                        "job_id": website_info_list["job_id"],
                        "url": url,
                        "tenant_id": current_user.current_tenant_id,
                        "mode": "crawl",
                        "only_main_content": website_info_list["only_main_content"],
                    },
                    document_model=args["doc_form"],
                )
                extract_settings.append(extract_setting)
        else:
            raise ValueError("Data source type not support")
        indexing_runner = IndexingRunner()
        try:
            response = indexing_runner.indexing_estimate(
                current_user.current_tenant_id,
                extract_settings,
                args["process_rule"],
                args["doc_form"],
                args["doc_language"],
                args["dataset_id"],
                args["indexing_technique"],
            )
        except LLMBadRequestError:
            raise ProviderNotInitializeError(
                "No Embedding Model available. Please configure a valid provider " "in the Settings -> Model Provider."
            )
        except ProviderTokenNotInitError as ex:
            raise ProviderNotInitializeError(ex.description)
        except Exception as e:
            raise IndexingEstimateError(str(e))

        return response, 200


class DatasetRelatedAppListApi(Resource):
    @setup_required
    @login_required
    @account_initialization_required
    @marshal_with(related_app_list)
    def get(self, dataset_id):
        dataset_id_str = str(dataset_id)
        dataset = DatasetService.get_dataset(dataset_id_str)
        if dataset is None:
            raise NotFound("Dataset not found.")

        try:
            DatasetService.check_dataset_permission(dataset, current_user)
        except services.errors.account.NoPermissionError as e:
            raise Forbidden(str(e))

        app_dataset_joins = DatasetService.get_related_apps(dataset.id)

        related_apps = []
        for app_dataset_join in app_dataset_joins:
            app_model = app_dataset_join.app
            if app_model:
                related_apps.append(app_model)

        return {"data": related_apps, "total": len(related_apps)}, 200


class DatasetIndexingStatusApi(Resource):
    @setup_required
    @login_required
    @account_initialization_required
    def get(self, dataset_id):
        dataset_id = str(dataset_id)
        documents = (
            db.session.query(Document)
            .filter(Document.dataset_id == dataset_id, Document.tenant_id == current_user.current_tenant_id)
            .all()
        )
        documents_status = []
        for document in documents:
            completed_segments = DocumentSegment.query.filter(
                DocumentSegment.completed_at.isnot(None),
                DocumentSegment.document_id == str(document.id),
                DocumentSegment.status != "re_segment",
            ).count()
            total_segments = DocumentSegment.query.filter(
                DocumentSegment.document_id == str(document.id), DocumentSegment.status != "re_segment"
            ).count()
            document.completed_segments = completed_segments
            document.total_segments = total_segments
            documents_status.append(marshal(document, document_status_fields))
        data = {"data": documents_status}
        return data


class DatasetApiKeyApi(Resource):
    max_keys = 10
    token_prefix = "dataset-"
    resource_type = "dataset"

    @setup_required
    @login_required
    @account_initialization_required
    @marshal_with(api_key_list)
    def get(self):
        keys = (
            db.session.query(ApiToken)
            .filter(ApiToken.type == self.resource_type, ApiToken.tenant_id == current_user.current_tenant_id)
            .all()
        )
        return {"items": keys}

    @setup_required
    @login_required
    @account_initialization_required
    @marshal_with(api_key_fields)
    def post(self):
        # The role of the current user in the ta table must be admin or owner
        if not current_user.is_admin_or_owner:
            raise Forbidden()

        current_key_count = (
            db.session.query(ApiToken)
            .filter(ApiToken.type == self.resource_type, ApiToken.tenant_id == current_user.current_tenant_id)
            .count()
        )

        if current_key_count >= self.max_keys:
            flask_restful.abort(
                400,
                message=f"Cannot create more than {self.max_keys} API keys for this resource type.",
                code="max_keys_exceeded",
            )

        key = ApiToken.generate_api_key(self.token_prefix, 24)
        api_token = ApiToken()
        api_token.tenant_id = current_user.current_tenant_id
        api_token.token = key
        api_token.type = self.resource_type
        db.session.add(api_token)
        db.session.commit()
        return api_token, 200


class DatasetApiDeleteApi(Resource):
    resource_type = "dataset"

    @setup_required
    @login_required
    @account_initialization_required
    def delete(self, api_key_id):
        api_key_id = str(api_key_id)

        # The role of the current user in the ta table must be admin or owner
        if not current_user.is_admin_or_owner:
            raise Forbidden()

        key = (
            db.session.query(ApiToken)
            .filter(
                ApiToken.tenant_id == current_user.current_tenant_id,
                ApiToken.type == self.resource_type,
                ApiToken.id == api_key_id,
            )
            .first()
        )

        if key is None:
            flask_restful.abort(404, message="API key not found")

        db.session.query(ApiToken).filter(ApiToken.id == api_key_id).delete()
        db.session.commit()

        return {"result": "success"}, 204


class DatasetApiBaseUrlApi(Resource):
    @setup_required
    @login_required
    @account_initialization_required
    def get(self):
        return {
            "api_base_url": (
                dify_config.SERVICE_API_URL if dify_config.SERVICE_API_URL else request.host_url.rstrip("/")
            )
            + "/v1"
        }


class DatasetRetrievalSettingApi(Resource):
    @setup_required
    @login_required
    @account_initialization_required
    def get(self):
        vector_type = dify_config.VECTOR_STORE
        match vector_type:
            case (
                VectorType.MILVUS
                | VectorType.RELYT
                | VectorType.PGVECTOR
                | VectorType.TIDB_VECTOR
                | VectorType.CHROMA
                | VectorType.TENCENT
            ):
                return {"retrieval_method": [RetrievalMethod.SEMANTIC_SEARCH.value]}
            case (
                VectorType.QDRANT
                | VectorType.WEAVIATE
                | VectorType.OPENSEARCH
                | VectorType.ANALYTICDB
                | VectorType.MYSCALE
                | VectorType.ORACLE
                | VectorType.ELASTICSEARCH
            ):
                return {
                    "retrieval_method": [
                        RetrievalMethod.SEMANTIC_SEARCH.value,
                        RetrievalMethod.FULL_TEXT_SEARCH.value,
                        RetrievalMethod.HYBRID_SEARCH.value,
                    ]
                }
            case _:
                raise ValueError(f"Unsupported vector db type {vector_type}.")


class DatasetRetrievalSettingMockApi(Resource):
    @setup_required
    @login_required
    @account_initialization_required
    def get(self, vector_type):
        match vector_type:
            case (
                VectorType.MILVUS
                | VectorType.RELYT
                | VectorType.TIDB_VECTOR
                | VectorType.CHROMA
                | VectorType.TENCENT
                | VectorType.PGVECTO_RS
            ):
                return {"retrieval_method": [RetrievalMethod.SEMANTIC_SEARCH.value]}
            case (
                VectorType.QDRANT
                | VectorType.WEAVIATE
                | VectorType.OPENSEARCH
                | VectorType.ANALYTICDB
                | VectorType.MYSCALE
                | VectorType.ORACLE
                | VectorType.ELASTICSEARCH
                | VectorType.PGVECTOR
            ):
                return {
                    "retrieval_method": [
                        RetrievalMethod.SEMANTIC_SEARCH.value,
                        RetrievalMethod.FULL_TEXT_SEARCH.value,
                        RetrievalMethod.HYBRID_SEARCH.value,
                    ]
                }
            case _:
                raise ValueError(f"Unsupported vector db type {vector_type}.")


class DatasetErrorDocs(Resource):
    @setup_required
    @login_required
    @account_initialization_required
    def get(self, dataset_id):
        dataset_id_str = str(dataset_id)
        dataset = DatasetService.get_dataset(dataset_id_str)
        if dataset is None:
            raise NotFound("Dataset not found.")
        results = DocumentService.get_error_documents_by_dataset_id(dataset_id_str)

        return {"data": [marshal(item, document_status_fields) for item in results], "total": len(results)}, 200


class DatasetPermissionUserListApi(Resource):
    @setup_required
    @login_required
    @account_initialization_required
    def get(self, dataset_id):
        dataset_id_str = str(dataset_id)
        dataset = DatasetService.get_dataset(dataset_id_str)
        if dataset is None:
            raise NotFound("Dataset not found.")
        try:
            DatasetService.check_dataset_permission(dataset, current_user)
        except services.errors.account.NoPermissionError as e:
            raise Forbidden(str(e))

        partial_members_list = DatasetPermissionService.get_dataset_partial_member_list(dataset_id_str)

        return {
            "data": partial_members_list,
        }, 200


api.add_resource(DatasetListApi, "/datasets")
api.add_resource(DatasetApi, "/datasets/<uuid:dataset_id>")
api.add_resource(DatasetUseCheckApi, "/datasets/<uuid:dataset_id>/use-check")
api.add_resource(DatasetQueryApi, "/datasets/<uuid:dataset_id>/queries")
api.add_resource(DatasetErrorDocs, "/datasets/<uuid:dataset_id>/error-docs")
api.add_resource(DatasetIndexingEstimateApi, "/datasets/indexing-estimate")
api.add_resource(DatasetRelatedAppListApi, "/datasets/<uuid:dataset_id>/related-apps")
api.add_resource(DatasetIndexingStatusApi, "/datasets/<uuid:dataset_id>/indexing-status")
api.add_resource(DatasetApiKeyApi, "/datasets/api-keys")
api.add_resource(DatasetApiDeleteApi, "/datasets/api-keys/<uuid:api_key_id>")
api.add_resource(DatasetApiBaseUrlApi, "/datasets/api-base-info")
api.add_resource(DatasetRetrievalSettingApi, "/datasets/retrieval-setting")
api.add_resource(DatasetRetrievalSettingMockApi, "/datasets/retrieval-setting/<string:vector_type>")
api.add_resource(DatasetPermissionUserListApi, "/datasets/<uuid:dataset_id>/permission-part-users")<|MERGE_RESOLUTION|>--- conflicted
+++ resolved
@@ -118,20 +118,12 @@
             raise Forbidden()
 
         try:
-<<<<<<< HEAD
-            dataset = DatasetService.create_empty_dataset(  # 创建空白知识库
-                tenant_id=current_user.current_tenant_id,  # 租户ID
-                name=args['name'],  # 名称
-                indexing_technique=args['indexing_technique'],  # 索引技术
-                account=current_user  # 用户
-=======
             dataset = DatasetService.create_empty_dataset(
                 tenant_id=current_user.current_tenant_id,
                 name=args["name"],
                 indexing_technique=args["indexing_technique"],
                 account=current_user,
                 permission=DatasetPermissionEnum.ONLY_ME,
->>>>>>> dc015c38
             )
         except services.errors.dataset.DatasetNameDuplicateError:
             raise DatasetNameDuplicateError()
