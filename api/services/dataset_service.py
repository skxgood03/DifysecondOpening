--- conflicted
+++ resolved
@@ -1113,12 +1113,7 @@
 
             # 检查文档上传配额
             DocumentService.check_documents_upload_quota(count, features)
-<<<<<<< HEAD
-        # 初始化嵌入模型和数据集绑定信息
-        embedding_model = None
-=======
-
->>>>>>> 89aede80
+
         dataset_collection_binding_id = None
         retrieval_model = None
         # 如果索引技术要求高质量，则获取默认的嵌入模型实例
